<?xml version="1.0" encoding="UTF-8"?>
<!--
The MIT License

Copyright 2016 CloudBees, Inc.

Permission is hereby granted, free of charge, to any person obtaining a copy
of this software and associated documentation files (the "Software"), to deal
in the Software without restriction, including without limitation the rights
to use, copy, modify, merge, publish, distribute, sublicense, and/or sell
copies of the Software, and to permit persons to whom the Software is
furnished to do so, subject to the following conditions:

The above copyright notice and this permission notice shall be included in
all copies or substantial portions of the Software.

THE SOFTWARE IS PROVIDED "AS IS", WITHOUT WARRANTY OF ANY KIND, EXPRESS OR
IMPLIED, INCLUDING BUT NOT LIMITED TO THE WARRANTIES OF MERCHANTABILITY,
FITNESS FOR A PARTICULAR PURPOSE AND NONINFRINGEMENT. IN NO EVENT SHALL THE
AUTHORS OR COPYRIGHT HOLDERS BE LIABLE FOR ANY CLAIM, DAMAGES OR OTHER
LIABILITY, WHETHER IN AN ACTION OF CONTRACT, TORT OR OTHERWISE, ARISING FROM,
OUT OF OR IN CONNECTION WITH THE SOFTWARE OR THE USE OR OTHER DEALINGS IN
THE SOFTWARE.
-->

<?jelly escape-by-default='true'?>
<j:jelly xmlns:j="jelly:core" xmlns:l="/lib/layout" xmlns:f="/lib/form" xmlns:st="jelly:stapler" xmlns:d="jelly:define" xmlns:local="local">
    <l:layout title="${%Pipeline Syntax: Snippet Generator}" norefresh="true">
        <st:include page="sidepanel"/>
        <l:main-panel>
            <f:form name="config">
                <f:section title="${%Overview}"/>
                <f:block>
                    This <b>Snippet Generator</b> will help you learn the Pipeline Script code which can be used to
                    define various steps. Pick a step you are interested in from the list, configure it,
                    click <b>Generate Pipeline Script</b>, and you will see a Pipeline Script statement that would call the
                    step with that configuration. You may copy and paste the whole statement into your
                    script, or pick up just the options you care about. (Most parameters are optional
                    and can be omitted in your script, leaving them at default values.)
                </f:block>
                <f:section title="${%Steps}"/>
                <!-- Similar to f:dropdownDescriptorSelector, but adds fallback content to block, and JENKINS-25130 adds per-selection help: -->
                <j:set var="item" value="${it.getItem(request)}"/>
                <d:taglib uri="local">
                    <d:tag name="listSteps">
                        <j:forEach var="quasiDescriptor" items="${quasiDescriptors}">
                            <j:set var="descriptor" value="${quasiDescriptor.real}"/>
                            <j:set var="symbol" value="${quasiDescriptor.symbol}"/>
                            <f:dropdownListBlock title="${symbol}: ${descriptor.displayName}" staplerClass="${descriptor.clazz.name}" lazy="descriptor,item,symbol">
                                <l:ajax>
                                    <j:set var="it" value="${item}"/>
                                    <j:set var="instance" value="${null}"/>
                                    <j:set var="help" value="${descriptor.helpFile}"/>
                                    <f:entry title="${symbol}" help="${help}" />
                                    <st:include from="${descriptor}" page="${descriptor.configPage}" optional="true">
                                        <f:block>
                                            ${%This step has not yet defined any visual configuration.}
                                        </f:block>
                                    </st:include>
                                </l:ajax>
                            </f:dropdownListBlock>
                        </j:forEach>
                    </d:tag>
                </d:taglib>
                <f:dropdownList name="prototype" title="${%Sample Step}">
                    <local:listSteps quasiDescriptors="${it.getQuasiDescriptors(false)}"/>
                    <f:dropdownListBlock title="${%— Advanced/Deprecated —}"/>
                    <local:listSteps quasiDescriptors="${it.getQuasiDescriptors(true)}"/>
                </f:dropdownList>
                <f:block>
<<<<<<< HEAD
                    <input type="button" value="${%Generate Pipeline Script}" onclick="handlePrototype_${id}(); return false" class="submit-button primary"/>
                    <f:textarea id="prototypeText_${id}" readonly="true" style="margin-top: 10px; margin-bottom: 5px" />
                    <l:copyButton text="" clazz="jenkins-hidden"/>
                    <script>
                        function handlePrototype_${id}() {
                            buildFormTree(document.forms.config);
                            // TODO JSON.stringify fails in some circumstances: https://gist.github.com/jglick/70ec4b15c1f628fdf2e9 due to Array.prototype.toJSON
                            // TODO simplify when Prototype.js is removed
                            var json = Object.toJSON ? Object.toJSON(JSON.parse(document.forms.config.elements.json.value).prototype) : JSON.stringify(JSON.parse(document.forms.config.elements.json.value).prototype);
                            if (!json) {
                                return; // just a separator
                            }
                            fetch('${rootURL}/${it.GENERATE_URL}', {
                                method: 'post',
                                headers: crumb.wrap({
                                    "Content-Type": "application/x-www-form-urlencoded",
                                }),
                                body: new URLSearchParams({
                                    json: json,
                                }),
                            }).then((rsp) => {
                                if (rsp.ok) {
                                    rsp.text().then((responseText) => {
                                        document.getElementById('prototypeText_${id}').value = responseText;
                                        copybutton = document.querySelector('.jenkins-copy-button');
                                        copybutton.setAttribute("text", r.responseText);
                                        copybutton.classList.remove('jenkins-hidden');
                                    });
                                }
                            });
                        }
                    </script>
=======
                    <input type="button" id="generatePipelineScript" value="${%Generate Pipeline Script}"
                           class="submit-button primary"
                           data-url="${rootURL}/${it.GENERATE_URL}"
                           data-crumb="${h.getCrumb(request)}"/>
                    <f:textarea id="prototypeText" readonly="true" style="margin-top: 10px"/>
                    <st:adjunct includes="org.jenkinsci.plugins.workflow.cps.Snippetizer.handle-prototype"/>
>>>>>>> 9d3888c5
                </f:block>
                <f:section title="${%Global Variables}"/>
                <f:block>
                    There are many features of the Pipeline that are not steps. These are often exposed
                    via global variables, which are not supported by the snippet generator. See the
                    <a href="globals">Global Variables Reference</a> for details.
                </f:block>
            </f:form>
        </l:main-panel>
    </l:layout>
</j:jelly><|MERGE_RESOLUTION|>--- conflicted
+++ resolved
@@ -68,47 +68,13 @@
                     <local:listSteps quasiDescriptors="${it.getQuasiDescriptors(true)}"/>
                 </f:dropdownList>
                 <f:block>
-<<<<<<< HEAD
-                    <input type="button" value="${%Generate Pipeline Script}" onclick="handlePrototype_${id}(); return false" class="submit-button primary"/>
-                    <f:textarea id="prototypeText_${id}" readonly="true" style="margin-top: 10px; margin-bottom: 5px" />
-                    <l:copyButton text="" clazz="jenkins-hidden"/>
-                    <script>
-                        function handlePrototype_${id}() {
-                            buildFormTree(document.forms.config);
-                            // TODO JSON.stringify fails in some circumstances: https://gist.github.com/jglick/70ec4b15c1f628fdf2e9 due to Array.prototype.toJSON
-                            // TODO simplify when Prototype.js is removed
-                            var json = Object.toJSON ? Object.toJSON(JSON.parse(document.forms.config.elements.json.value).prototype) : JSON.stringify(JSON.parse(document.forms.config.elements.json.value).prototype);
-                            if (!json) {
-                                return; // just a separator
-                            }
-                            fetch('${rootURL}/${it.GENERATE_URL}', {
-                                method: 'post',
-                                headers: crumb.wrap({
-                                    "Content-Type": "application/x-www-form-urlencoded",
-                                }),
-                                body: new URLSearchParams({
-                                    json: json,
-                                }),
-                            }).then((rsp) => {
-                                if (rsp.ok) {
-                                    rsp.text().then((responseText) => {
-                                        document.getElementById('prototypeText_${id}').value = responseText;
-                                        copybutton = document.querySelector('.jenkins-copy-button');
-                                        copybutton.setAttribute("text", r.responseText);
-                                        copybutton.classList.remove('jenkins-hidden');
-                                    });
-                                }
-                            });
-                        }
-                    </script>
-=======
                     <input type="button" id="generatePipelineScript" value="${%Generate Pipeline Script}"
                            class="submit-button primary"
                            data-url="${rootURL}/${it.GENERATE_URL}"
                            data-crumb="${h.getCrumb(request)}"/>
                     <f:textarea id="prototypeText" readonly="true" style="margin-top: 10px"/>
+                    <l:copyButton text="" clazz="jenkins-hidden jenkins-!-margin-top-1"/>
                     <st:adjunct includes="org.jenkinsci.plugins.workflow.cps.Snippetizer.handle-prototype"/>
->>>>>>> 9d3888c5
                 </f:block>
                 <f:section title="${%Global Variables}"/>
                 <f:block>
