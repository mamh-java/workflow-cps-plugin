/*
 * The MIT License
 *
 * Copyright (c) 2013-2014, CloudBees, Inc.
 *
 * Permission is hereby granted, free of charge, to any person obtaining a copy
 * of this software and associated documentation files (the "Software"), to deal
 * in the Software without restriction, including without limitation the rights
 * to use, copy, modify, merge, publish, distribute, sublicense, and/or sell
 * copies of the Software, and to permit persons to whom the Software is
 * furnished to do so, subject to the following conditions:
 *
 * The above copyright notice and this permission notice shall be included in
 * all copies or substantial portions of the Software.
 *
 * THE SOFTWARE IS PROVIDED "AS IS", WITHOUT WARRANTY OF ANY KIND, EXPRESS OR
 * IMPLIED, INCLUDING BUT NOT LIMITED TO THE WARRANTIES OF MERCHANTABILITY,
 * FITNESS FOR A PARTICULAR PURPOSE AND NONINFRINGEMENT. IN NO EVENT SHALL THE
 * AUTHORS OR COPYRIGHT HOLDERS BE LIABLE FOR ANY CLAIM, DAMAGES OR OTHER
 * LIABILITY, WHETHER IN AN ACTION OF CONTRACT, TORT OR OTHERWISE, ARISING FROM,
 * OUT OF OR IN CONNECTION WITH THE SOFTWARE OR THE USE OR OTHER DEALINGS IN
 * THE SOFTWARE.
 */

package org.jenkinsci.plugins.workflow.cps;

import com.cloudbees.groovy.cps.Continuable;
import com.cloudbees.groovy.cps.Env;
import com.cloudbees.groovy.cps.Envs;
import com.cloudbees.groovy.cps.Outcome;
import com.cloudbees.groovy.cps.sandbox.Invoker;
import com.cloudbees.jenkins.support.api.Component;
import com.cloudbees.jenkins.support.api.Container;
import com.cloudbees.jenkins.support.api.Content;
import com.google.common.collect.ImmutableList;
import com.google.common.util.concurrent.FutureCallback;
import com.google.common.util.concurrent.ListenableFuture;
import com.google.common.util.concurrent.SettableFuture;
import com.thoughtworks.xstream.XStream;
import com.thoughtworks.xstream.converters.Converter;
import com.thoughtworks.xstream.converters.MarshallingContext;
import com.thoughtworks.xstream.converters.UnmarshallingContext;
import com.thoughtworks.xstream.converters.reflection.ReflectionProvider;
import com.thoughtworks.xstream.io.HierarchicalStreamReader;
import com.thoughtworks.xstream.io.HierarchicalStreamWriter;
import com.thoughtworks.xstream.mapper.Mapper;
import groovy.lang.GroovyShell;
import hudson.ExtensionList;
import hudson.model.Action;
import hudson.model.Result;
import hudson.util.Iterators;
import jenkins.model.CauseOfInterruption;
import jenkins.model.Jenkins;
import org.jboss.marshalling.Unmarshaller;
import org.jenkinsci.plugins.workflow.actions.ErrorAction;
import org.jenkinsci.plugins.workflow.cps.persistence.PersistIn;
import org.jenkinsci.plugins.workflow.flow.BlockableResume;
import org.jenkinsci.plugins.workflow.flow.FlowDurabilityHint;
import org.jenkinsci.plugins.workflow.flow.FlowExecution;
import org.jenkinsci.plugins.workflow.flow.FlowExecutionOwner;
import org.jenkinsci.plugins.workflow.flow.GraphListener;
import org.jenkinsci.plugins.workflow.graph.BlockEndNode;
import org.jenkinsci.plugins.workflow.graph.BlockStartNode;
import org.jenkinsci.plugins.workflow.graph.FlowEndNode;
import org.jenkinsci.plugins.workflow.graph.FlowNode;
import org.jenkinsci.plugins.workflow.graph.FlowStartNode;
import org.jenkinsci.plugins.workflow.graphanalysis.DepthFirstScanner;
import org.jenkinsci.plugins.workflow.steps.FlowInterruptedException;
import org.jenkinsci.plugins.workflow.steps.StepContext;
import org.jenkinsci.plugins.workflow.steps.StepExecution;
import org.jenkinsci.plugins.workflow.support.concurrent.Futures;
import org.jenkinsci.plugins.workflow.support.concurrent.Timeout;
import org.jenkinsci.plugins.workflow.support.pickles.serialization.PickleResolver;
import org.jenkinsci.plugins.workflow.support.pickles.serialization.RiverReader;
import org.jenkinsci.plugins.workflow.support.storage.FlowNodeStorage;
import org.jenkinsci.plugins.workflow.support.storage.BulkFlowNodeStorage;
import org.jenkinsci.plugins.workflow.support.storage.SimpleXStreamFlowNodeStorage;
import org.kohsuke.accmod.Restricted;
import org.kohsuke.accmod.restrictions.NoExternalUse;

import java.io.File;
import java.io.IOException;
import java.util.ArrayList;
import java.util.Collections;
import java.util.List;
import java.util.Map;
import java.util.Map.Entry;
import java.util.NavigableMap;
import java.util.Stack;
import java.util.TreeMap;
import java.util.concurrent.ConcurrentHashMap;
import java.util.concurrent.CopyOnWriteArrayList;
import java.util.concurrent.ExecutionException;
import java.util.concurrent.Future;
import java.util.concurrent.TimeoutException;
import java.util.concurrent.atomic.AtomicInteger;
import java.util.concurrent.locks.ReadWriteLock;
import java.util.concurrent.locks.ReentrantReadWriteLock;
import java.util.logging.Level;
import java.util.logging.Logger;

import edu.umd.cs.findbugs.annotations.SuppressFBWarnings;
import groovy.lang.GroovyClassLoader;
import groovy.lang.GroovyCodeSource;
import hudson.AbortException;
import hudson.BulkChange;
import hudson.Extension;
import hudson.Util;
import hudson.Functions;
import hudson.init.Terminator;
import hudson.model.Item;
import hudson.model.Job;
import hudson.model.Queue;
import hudson.model.Run;
import hudson.model.Saveable;
import hudson.model.User;
import hudson.security.ACL;
import hudson.security.AccessControlled;
import hudson.security.Permission;
import java.beans.Introspector;
import java.io.InterruptedIOException;
import java.io.OutputStream;
import java.io.OutputStreamWriter;
import java.io.PrintWriter;
import java.lang.ref.WeakReference;
import java.lang.reflect.Field;
import java.lang.reflect.Method;
import java.util.Collection;
import java.util.Date;
import java.util.HashSet;
import java.util.Iterator;
import java.util.LinkedHashMap;
import java.util.Set;
import java.util.TreeSet;
import java.util.concurrent.CompletableFuture;
import java.util.concurrent.RejectedExecutionException;
import java.util.concurrent.TimeUnit;
import java.util.concurrent.atomic.LongAdder;
import java.util.stream.Collectors;
import edu.umd.cs.findbugs.annotations.CheckForNull;
import edu.umd.cs.findbugs.annotations.NonNull;
import net.jcip.annotations.GuardedBy;

import java.nio.charset.StandardCharsets;
import jenkins.util.SystemProperties;
import org.codehaus.groovy.GroovyBugError;
import org.jboss.marshalling.reflect.SerializableClassRegistry;

import static com.thoughtworks.xstream.io.ExtendedHierarchicalStreamWriterHelper.startNode;
import static org.jenkinsci.plugins.workflow.cps.persistence.PersistenceContext.RUN;

import org.jenkinsci.plugins.workflow.flow.FlowExecutionList;
import org.jenkinsci.plugins.workflow.graph.FlowGraphWalker;
import org.kohsuke.accmod.restrictions.DoNotUse;
import org.springframework.security.core.Authentication;
import org.springframework.security.core.userdetails.UsernameNotFoundException;

/**
 * {@link FlowExecution} implemented with Groovy CPS.
 *
 * <h2>State Transition</h2>
 * <p>
 * {@link CpsFlowExecution} goes through the following states:
 *
 * <pre>{@code
 *                                    +----------------------+
 *                                    |                      |
 *                                    v                      |
 * PERSISTED --> PREPARING --> SUSPENDED --> RUNNABLE --> RUNNING --> COMPLETE
 *                                             ^
 *                                             |
 *                                           INITIAL
 * }</pre>
 *
 * <dl>
 * <dt>INITIAL</dt>
 * <dd>
 *     When a new {@link CpsFlowExecution} is created, it starts from here.
 *
 *     When {@link #start()} method is called, we get one thread scheduled, and we arrive at RUNNABLE state.
 * </dd>
 * <dt>PERSISTED</dt>
 * <dd>
 *     {@link CpsFlowExecution} is on disk with its owner, for example in {@code build.xml} of the workflow run.
 *     Nothing exists in memory. For example, Jenkins is not running.
 *
 *     Transition from this into PREPARING is triggered outside our control by XStream using
 *     {@link ConverterImpl} to unmarshal {@link CpsFlowExecution}. {@link #onLoad()} is called
 *     at the end, and we arrive at the PREPARING state.
 * </dd>
 * <dt>PREPARING</dt>
 * <dd>
 *     {@link CpsFlowExecution} is in memory, but {@link CpsThreadGroup} isn't. We are trying to
 *     restore all the ephemeral pickles that are necessary to get workflow going again.
 *     {@link #programPromise} represents a promise of completing this state.
 *
 *     {@link PickleResolver} keeps track of this, and when it's all done, we arrive at SUSPENDED state.
 * </dd>
 * <dt>SUSPENDED</dt>
 * <dd>
 *     {@link CpsThreadGroup} is in memory, but all {@link CpsThread}s are {@linkplain CpsThread#isRunnable() not runnable},
 *     which means they are waiting for some conditions to trigger (such as a completion of a shell script that's executing,
 *     human approval, etc). {@link CpsFlowExecution} and {@link CpsThreadGroup} are safe to persist.
 *
 *     When a condition is met, {@link CpsThread#resume(Outcome)} is called, and that thread becomes runnable,
 *     and we move to the RUNNABLE state.
 * </dd>
 * <dt>RUNNABLE</dt>
 * <dd>
 *     Some of {@link CpsThread}s are runnable, but we aren't actually running. The conditions that triggered
 *     {@link CpsThread} is captured in {@link CpsThread#resumeValue}.
 *     As we get into this state, {@link CpsThreadGroup#scheduleRun()}
 *     should be called to schedule the execution.
 *     {@link CpsFlowExecution} and {@link CpsThreadGroup} are safe to persist in this state, just like in the SUSPENDED state.
 *
 *     When {@link CpsThreadGroup#runner} allocated a real Java thread to the execution, we move to the RUNNING state.
 * </dd>
 * <dt>RUNNING</dt>
 * <dd>
 *     A thread is inside {@link CpsThreadGroup#run()} and is actively mutating the object graph inside the script.
 *     This state continues until no threads are runnable any more.
 *     Only one thread executes {@link CpsThreadGroup#run()}.
 *
 *     In this state, {@link CpsFlowExecution} still need to be persistable (because generally we don't get to
 *     control when it is persisted), but {@link CpsThreadGroup} isn't safe to persist.
 *
 *     When the Java thread leaves {@link CpsThreadGroup#run()}, we move to the SUSPENDED state.
 * </dd>
 * <dt>COMPLETE</dt>
 * <dd>
 *     All the {@link CpsThread}s have terminated and there's nothing more to execute, and there's no more events to wait.
 *     The result is finalized and there's no further state change.
 * </dd>
 * </dl>
 *
 * @author Kohsuke Kawaguchi
 */
@PersistIn(RUN)
public class CpsFlowExecution extends FlowExecution implements BlockableResume {
    /**
     * If {@code true}, then when the execution completes, we migrate the flow node storage from
     * {@link SimpleXStreamFlowNodeStorage} to {@link BulkFlowNodeStorage}.
     */
    @SuppressFBWarnings(value = "MS_SHOULD_BE_FINAL", justification = "non-final for modification via script console")
    public static boolean OPTIMIZE_STORAGE_UPON_COMPLETION = SystemProperties.getBoolean(CpsFlowExecution.class.getName() + ".OPTIMIZE_STORAGE_UPON_COMPLETION", true);

    /**
     * Groovy script of the main source file (that the user enters in the GUI)
     */
    private final String script;

    /**
     * Any additional scripts {@linkplain CpsGroovyShell#parse(GroovyCodeSource) parsed} afterward, keyed by
     * their FQCN.
     */
    /*package*/ /*final*/ Map<String,String> loadedScripts = new LinkedHashMap<>();

    private final boolean sandbox;
    private transient /*almost final*/ FlowExecutionOwner owner;

    /**
     * Loading of the program is asynchronous because it requires us to re-obtain stateful objects.
     * This object represents a {@link Future} for filling in {@link CpsThreadGroup}.
     *
     * TODO: provide a mechanism to diagnose how far along this process is.
     *
     * @see #runInCpsVmThread(FutureCallback)
     */
    @SuppressFBWarnings(value = "PA_PUBLIC_PRIMITIVE_ATTRIBUTE", justification = "TODO clean up")
    public transient volatile ListenableFuture<CpsThreadGroup> programPromise;
    private transient volatile Collection<ListenableFuture<?>> pickleFutures;

    /**
     * Recreated from {@link #owner}
     */
    /*package*/ transient /*almost final*/ TimingFlowNodeStorage storage;

    /** User ID associated with this build, or null if none specific. */
    private final @CheckForNull String user;

    /** If true, we did a clean write of FlowNode storage before shutdown. */
    Boolean persistedClean = null;

    boolean resumeBlocked = false;

    /**
     * Whether {@link CpsThreadGroup#isPaused} when loaded from disk.
     * @see #loadProgramAsync
     * @see #afterStepExecutionsResumed
     */
    private transient boolean pausedWhenLoaded;

    /** Subdirectory string where we store {@link FlowNode}s */
    private String storageDir = null;


    /**
     * Start nodes that have been created, whose {@link BlockEndNode} is not yet created.
     */
    @GuardedBy("this")
    /*package*/ /* almost final*/ Stack<BlockStartNode> startNodes = new Stack<>();
    private transient List<String> startNodesSerial; // used only between unmarshal and onLoad

    @GuardedBy("this")
    /* almost final*/ NavigableMap<Integer,FlowHead> heads = new TreeMap<>(); // Non-private for unit tests

    private transient Map<Integer,String> headsSerial; // used only between unmarshal and onLoad

    private final AtomicInteger iota = new AtomicInteger();

    /** Number of node IDs to use in lookup table, 500 covers most common flow graphs  */
    private static final int ID_LOOKUP_TABLE_SIZE = 500;

    /** Preallocated lookup table for small ID values, used instead of interning for speed & simplicity */
    private static final String[] ID_LOOKUP_TABLE = new String[ID_LOOKUP_TABLE_SIZE];

    static {
        for(int i = 0; i< ID_LOOKUP_TABLE.length; i++) {
            ID_LOOKUP_TABLE[i] = String.valueOf(i).intern();  // Interning here allows allows us to just intern on deserialize
        }
    }

    private transient List<GraphListener> listeners;

    /**
     * Result set from {@link StepContext}. Start by success and progressively gets worse.
     */
    private Result result = Result.SUCCESS;

    /**
     * When the program is completed, set to true.
     *
     * {@link FlowExecution} gets loaded into memory for the build records that have been completed,
     * and for those we don't want to load the program state, so that check should be efficient.
     */
    boolean done; // Only non-private for unit test use.

    /**
     * Groovy compiler with CPS+sandbox transformation correctly setup.
     * By the time the script starts running, this field is set to non-null.
     * It is reset to null after completion.
     */
    private transient CpsGroovyShell shell;

    /**
     * Groovy compiler wih CPS transformation but not sandbox.
     * Used by plugins to insert code that runs outside sandbox.
     *
     * By the time the script starts running, this field is set to non-null.
     * It is reset to null after completion.
     */
    private transient CpsGroovyShell trusted;

    /** Class of the {@link CpsScript}; its loader is a {@link groovy.lang.GroovyClassLoader.InnerLoader}, not the same as {@code shell.getClassLoader()}. */
    private transient Class<?> scriptClass;

    /** Actions to add to the {@link FlowStartNode}. */
    transient final List<Action> flowStartNodeActions = new ArrayList<>();

    /** If true, pipeline is forbidden to resume even if it can. */
    public boolean isResumeBlocked() {
        return resumeBlocked;
    }

    public void setResumeBlocked(boolean resumeBlocked) {
        if (this.resumeBlocked != resumeBlocked) {
            this.resumeBlocked = resumeBlocked;
        }
    }

    enum TimingKind {
        /**
         * Parsing Groovy sources; includes {@link #classLoad}.
         * @see CpsGroovyShell#parse(GroovyCodeSource)
         */
        parse,
        /**
         * Loading classes needed during {@link #parse}.
         * @see ClassLoader#loadClass(String, boolean)
         * @see ClassLoader#getResource
         */
        classLoad,
        /**
         * Running inside {@link CpsVmExecutorService}, which includes many other things.
         */
        run,
        /**
         * Time spent waiting in the queue for {@link CpsVmExecutorService}.
         */
        runQueue,
        /**
         * Saving the program state.
         * @see CpsThreadGroup#saveProgram(File)
         */
        saveProgram,
        /**
         * Loading or saving flow nodes.
         * @see FlowNodeStorage
         */
        flowNode
    }

    /** accumulated time in ns of a given {@link TimingKind#name}; {@link String} key for pretty XStream form */
    transient @NonNull Map<String, LongAdder> liveTimings = new ConcurrentHashMap<>();
    /** instances of {@link Timing} which have not yet completed for reporting counts and durations in support bundles. Never persisted. */
    transient @NonNull Set<Timing> liveIncompleteTimings = ConcurrentHashMap.newKeySet();
    /** XStream simplified form of {@link #liveTimings} */
    private Map<String, Long> timings;

    private @NonNull Set<String> internalCalls = ConcurrentHashMap.newKeySet();

    @Deprecated
    public CpsFlowExecution(String script, FlowExecutionOwner owner) throws IOException {
        this(script, false, owner);
    }

    public CpsFlowExecution(@NonNull String script, boolean sandbox, @NonNull  FlowExecutionOwner owner, @CheckForNull FlowDurabilityHint durabilityHint) throws IOException {
        this.owner = owner;
        this.script = script;
        this.sandbox = sandbox;
        this.durabilityHint = durabilityHint;
        Authentication auth = Jenkins.getAuthentication2();
        this.user = auth.equals(ACL.SYSTEM2) ? null : auth.getName();
        this.storage = createStorage();
        this.storage.setAvoidAtomicWrite(!this.getDurabilityHint().isAtomicWrite());
    }

    public CpsFlowExecution(String script, boolean sandbox, FlowExecutionOwner owner) throws IOException {
        this(script, sandbox, owner, null);
    }

    class Timing implements AutoCloseable {
        private final TimingKind kind;
        private final long start;
        private Timing(TimingKind kind) {
            this.kind = kind;
            start = System.nanoTime();
        }

        TimingKind getKind() {
            return kind;
        }

        long getStartNanos() {
            return start;
        }

        @Override public void close() {
            liveIncompleteTimings.remove(this);
            liveTimings.computeIfAbsent(kind.name(), k -> new LongAdder()).add(System.nanoTime() - start);
        }
    }

    /**
     * Record time taken during a certain class of operation in this build.
     * @param kind what sort of operation is being done
     * @return something to {@link Timing#close} when finished
     */
    Timing time(TimingKind kind) {
        var timing = new Timing(kind);
        liveIncompleteTimings.add(timing);
        return timing;
    }

    static final Logger TIMING_LOGGER = Logger.getLogger(CpsFlowExecution.class.getName() + ".timing");

    void logTimings() {
        if (TIMING_LOGGER.isLoggable(Level.FINE)) {
            Map<String, String> formatted = new TreeMap<>();
            liveTimings.forEach((k, v) -> formatted.put(k, v.longValue() / 1000 / 1000 + "ms"));
            TIMING_LOGGER.log(Level.FINE, "timings for {0}: {1}", new Object[] {owner, formatted});
        }
    }

    /**
     * Mark a call to an internal API made by this build.
     * @param call a representation of the call site; for example, {@code hudson.model.Run.setDescription}
     */
    void recordInternalCall(@NonNull String call) {
        internalCalls.add(call);
    }

    @NonNull Set<String> getInternalCalls() {
        return internalCalls;
    }

    /**
     * Returns a groovy compiler used to load the script.
     *
     * @see "doc/classloader.md"
     * @see GroovyShell#getClassLoader()
     */
    public GroovyShell getShell() {
        return shell;
    }

    /**
     * Returns a groovy compiler used to load the trusted script.
     *
     * @see "doc/classloader.md"
     */
    public GroovyShell getTrustedShell() {
        return trusted;
    }

    public FlowNodeStorage getStorage() {
        return storage;
    }

    public String getScript() {
        return script;
    }

    public Map<String,String> getLoadedScripts() {
        return Map.copyOf(loadedScripts);
    }

    /**
     * True if executing with groovy-sandbox, false if executing with approval.
     */
    public boolean isSandbox() {
        return sandbox;
    }

    @Override
    public FlowExecutionOwner getOwner() {
        return owner;
    }

    private TimingFlowNodeStorage createStorage() throws IOException {
        FlowNodeStorage wrappedStorage;

        if (this.storageDir != null && this.storageDir.endsWith("-completed")) {
           wrappedStorage = new BulkFlowNodeStorage(this, getStorageDir());
        } else {
            FlowDurabilityHint hint = getDurabilityHint();
            wrappedStorage = (hint.isPersistWithEveryStep())
                    ? new SimpleXStreamFlowNodeStorage(this, getStorageDir())
                    : new BulkFlowNodeStorage(this, getStorageDir());
        }
        return new TimingFlowNodeStorage(wrappedStorage);
    }

    /**
     * Called when the execution completes to migrate from {@link SimpleXStreamFlowNodeStorage} to
     * {@link BulkFlowNodeStorage} to improve read performance for completed builds.
     */
    private synchronized void optimizeStorage(FlowNode flowEndNode) {
        if (!OPTIMIZE_STORAGE_UPON_COMPLETION) {
            return;
        }
        if (storage.delegate instanceof SimpleXStreamFlowNodeStorage) {
            LOGGER.log(Level.FINE, () -> "Migrating " + this + " to BulkFlowNodeStorage");
            String newStorageDir = (this.storageDir != null) ? this.storageDir + "-completed" : "workflow-completed";
            try {
                FlowNodeStorage newStorage = new BulkFlowNodeStorage(this, new File(this.owner.getRootDir(), newStorageDir));
                DepthFirstScanner scanner = new DepthFirstScanner();
                scanner.setup(flowEndNode);
                // The hope is that by doing this right when the execution completes, most of the nodes will already be
                // cached in memory, saving us the cost of having to read them all from disk.
                for (FlowNode node : scanner) {
                    newStorage.storeNode(node, true);
                }
                newStorage.flush();
                LOGGER.log(Level.FINE, () -> "Copied nodes to " + newStorageDir);
                File oldStorageDir = getStorageDir();
                this.storageDir = newStorageDir;
                storage.readWriteLock.writeLock().lock();
                try {
                    storage.delegate = newStorage;
                    try {
                        Util.deleteRecursive(oldStorageDir);
                        LOGGER.log(Level.FINE, () -> "Deleted " + oldStorageDir);
                    } catch (IOException e) {
                        LOGGER.log(Level.FINE, e, () -> "Unable to delete unused flow node storage directory " + oldStorageDir + " for " + this);
                    }
                } finally {
                    storage.readWriteLock.writeLock().unlock();
                }
            } catch (Exception e) {
                LOGGER.log(Level.WARNING, e, () -> "Unable to migrate " + this + " to BulkFlowNodeStorage");
            }
        }
    }

    /**
     * Directory where workflow stores its state.
     */
    public File getStorageDir() throws IOException {
        return new File(this.owner.getRootDir(),
                (this.storageDir != null) ? this.storageDir : "workflow");
    }

    @Override
    public void start() throws IOException {
        final CpsScript s = parseScript();
        scriptClass = s.getClass();
        s.$initialize();

        final FlowHead h = new FlowHead(this);
        synchronized (this) {
            heads.put(h.getId(), h);
        }
        h.newStartNode(new FlowStartNode(this, iotaStr()));

        if (Thread.currentThread().isInterrupted()) {
            // We are intentionally using `isInterrupted` so interrupt status is visible to callers.
            // In Java 8, this should be unreachable, because if the thread was interrupted, `FlowHead.newStartNode`
            // would have thrown an exception (either ClosedByInterruptException or StreamException). In Java 11+, for
            // PERFORMANCE_OPTIMIZED Pipelines, `FlowHead.newStartNode` does not throw an exception if the thread is
            // interrupted, (I think because of changes to NIO internals), so we check for interruption explicitly.
            throw new InterruptedIOException(this + " was aborted while starting");
        }

        final CpsThreadGroup g = new CpsThreadGroup(this);

        g.register(s);
        final SettableFuture<CpsThreadGroup> f = SettableFuture.create();
        programPromise = f;
        saveOwner(); // Ensures we've saves the WorkFlowRun at least once with initial state
        g.runner.submit(new Runnable() {
            @Override
            public void run() {
                CpsThread t = g.addThread(new Continuable(s,createInitialEnv()),h,null);
                t.resume(new Outcome(null, null));
                f.set(g);
            }

            /**
             * Environment to start executing the script in.
             * During sandbox execution, we need to call sandbox interceptor while executing asynchronous code.
             */
            private Env createInitialEnv() {
                return Envs.empty(createInvoker());
            }
        });
    }

    Invoker createInvoker() {
        return LoggingInvoker.create(isSandbox());
    }

    private CpsScript parseScript() throws IOException {
        // classloader hierarchy. See doc/classloader.md
        CpsScript s;
        try {
            trusted = new CpsGroovyShellFactory(this).forTrusted().build();
            shell = new CpsGroovyShellFactory(this).withParent(trusted).build();

            s = (CpsScript) shell.reparse("WorkflowScript",script);

            for (Entry<String, String> e : loadedScripts.entrySet()) {
                shell.reparse(e.getKey(), e.getValue());
            }
        } catch (RuntimeException | Error x) {
            closeShells();
            throw x;
        }

        s.execution = this;
        return s;
    }

    /**
     * Assigns a new ID.
     */
    @Restricted(NoExternalUse.class)
    public String iotaStr() {
        int iotaVal = iota();
        // We intern this because many, many FlowNodes will have the same ID values
        if ( iotaVal > 0 && iotaVal < ID_LOOKUP_TABLE_SIZE) {
            return ID_LOOKUP_TABLE[iotaVal];
        } else {
            return String.valueOf(iotaVal).intern();
        }
    }

    @Restricted(NoExternalUse.class)
    public int iota() {
        return iota.incrementAndGet();
    }

    /**
     * Returns an approximate size of the flow graph, based on the heuristic that the iota is incremented once per new node.
     * The exact count may be a little different due to special cases.
     * ({@link FlowNodeStorage} does not currently offer a size, or a set of all nodes.
     * An exact count could be obtained with {@link FlowGraphWalker}, but this could be more overhead.)
     */
    int approximateNodeCount() {
        return iota.get();
    }

    /** For diagnostic purposes only, this logs current heads to assist with troubleshooting. */
    private synchronized String getHeadsAsString() {
        NavigableMap<Integer, FlowHead> myHeads = this.heads;
        if (myHeads == null) {
            return "null-heads";
        } else if (myHeads.size() == 0) {
            return "empty-heads";
        } else {
            return myHeads.entrySet().stream().map(h -> h.getKey() + "::" + h.getValue()).collect(Collectors.joining(","));
        }
    }

    /**
     * In the event we're missing FlowNodes, fail-fast and create some mockup FlowNodes so we can continue.
     * This avoids nulling out all of the execution's data
     * Bypasses {@link #croak(Throwable)} and {@link #onProgramEnd(Outcome)} to guarantee a clean path.
     */
    @GuardedBy("this")
    void createPlaceholderNodes(Throwable failureReason) throws Exception {
        synchronized (this) {
            this.done = true;

            if (this.owner != null) {
                // Ensure that the Run is marked as completed (failed) if it isn't already so it won't show as running
                Queue.Executable ex = owner.getExecutable();
                if (ex instanceof Run) {
                    Result res = ((Run) ex).getResult();
                    setResult(res != null ? res : Result.FAILURE);
                }
            }

            programPromise = Futures.immediateFailedFuture(new IllegalStateException("Failed loading heads", failureReason));
            LOGGER.log(Level.INFO, "Creating placeholder flownodes for execution: " + this);
            if (this.owner != null) {
                try {
                    owner.getListener().getLogger().println("Creating placeholder flownodes because failed loading originals.");
                } catch (Exception ex) {
                    // It's okay to fail to log
                }
            }

            // Switch to fallback storage so we don't delete original node data
            this.storageDir = (this.storageDir != null) ? this.storageDir + "-fallback" : "workflow-fallback";
            this.storage = createStorage();  // Empty storage

            // Clear out old start nodes and heads
            this.startNodes = new Stack<>();
            FlowHead head = new FlowHead(this);
            this.heads = new TreeMap<>();
            heads.put(head.getId(), head);
            FlowStartNode start = new FlowStartNode(this, iotaStr());
            head.newStartNode(start);

            // Create end
            FlowNode end = new FlowEndNode(this, iotaStr(), (FlowStartNode) startNodes.pop(), result, getCurrentHeads().toArray(new FlowNode[0]));
            end.addAction(new ErrorAction(failureReason));
            head.setNewHead(end);
        }
        saveOwner();
    }

    @SuppressFBWarnings(value = "IS2_INCONSISTENT_SYNC", justification="Storage does not actually NEED to be synchronized but the rest does.")
    protected synchronized void initializeStorage() throws IOException {
        storage = createStorage();
        heads = new TreeMap<>();
        for (Map.Entry<Integer,String> entry : headsSerial.entrySet()) {
            FlowHead h = new FlowHead(this, entry.getKey());

            FlowNode n = storage.getNode(entry.getValue());
            if (n != null) {
                h.setForDeserialize(storage.getNode(entry.getValue()));
                heads.put(h.getId(), h);
            } else {
                FlowDurabilityHint durabilitySetting = getDurabilityHint();
                if (durabilitySetting != FlowDurabilityHint.MAX_SURVIVABILITY) {
                    throw new AbortException("Cannot resume build because FlowNode " + entry.getValue() + " for FlowHead " + entry.getKey() + " could not be loaded. " +
                            "This is expected to happen when using the " + durabilitySetting + " durability setting and Jenkins is not shut down cleanly. " +
                            "Consider investigating to understand if Jenkins was not shut down cleanly or switching to the MAX_SURVIVABILITY durability setting which should prevent this issue in most cases.");
                } else {
                    throw new AbortException("Cannot resume build because FlowNode " + entry.getValue() + " for FlowHead " + entry.getKey() + " could not be loaded.");
                }
            }
        }
        headsSerial = null;

        startNodes = new Stack<>();
        for (String id : startNodesSerial) {
            FlowNode node = storage.getNode(id);
            if (node != null) {
                startNodes.add((BlockStartNode) storage.getNode(id));
            } else {
                // TODO if possible, consider trying to close out unterminated blocks using heads, to keep existing graph history
                throw  new IOException( "Tried to load startNode FlowNodes for execution "+this.owner+" but FlowNode was not found in storage for FlowNode Id "+id);
            }
        }
        startNodesSerial = null;
    }

    /** If true, we are allowed to resume the build because resume is enabled AND we shut down cleanly. */
    public boolean canResume() {
        if (isResumeBlocked()) {
            return false;
        }
        if (persistedClean != null) {
            return persistedClean;
        }
        FlowDurabilityHint hint = getDurabilityHint();
        return hint.isPersistWithEveryStep();
    }

    @Override
    public void onLoad(FlowExecutionOwner owner) throws IOException {
        this.owner = owner;

        try {
            try {
                initializeStorage();  // Throws exception and bombs out if we can't load FlowNodes
            } catch (Exception ex) {
                LOGGER.log(Level.WARNING, "Error initializing storage and loading nodes, will try to create placeholders for: "+this, ex);
                createPlaceholderNodes(ex);
                return;
            }
        } catch (Exception ex) {
            done = true;
            programPromise = Futures.immediateFailedFuture(ex);
            throw new IOException("Failed to even create placeholder nodes for execution", ex);
        }

        try {
            if (isComplete()) {
                if (done == Boolean.TRUE && !super.isComplete()) {
                    LOGGER.log(Level.INFO, "Completed flow without FlowEndNode: "+this+" heads:"+getHeadsAsString());
                }
                if (super.isComplete() && done != Boolean.TRUE) {
                    LOGGER.log(Level.FINE, "Flow has FlowEndNode, but is not marked as done, fixing this for"+this);
                    done = true;
                    saveOwner();
                }
            } else {  // See if we can/should resume build
                if (canResume()) {
                    loadProgramAsync(getProgramDataFile());
                } else {
                    // TODO if possible, consider trying to close out unterminated blocks to keep existing graph history
                    // That way we can visualize the graph in some error cases.
                    LOGGER.log(Level.WARNING, "Pipeline state not properly persisted, cannot resume "+owner.getUrl());
                    throw new IOException("Cannot resume build -- was not cleanly saved when Jenkins shut down.");
                }
            }
        } catch (Exception e) {  // Broad catch ensures that failure to load do NOT nuke the controller
            SettableFuture<CpsThreadGroup> p = SettableFuture.create();
            programPromise = p;
            loadProgramFailed(e, p);
        } finally {
            if (programPromise == null) {
                programPromise = Futures.immediateFailedFuture(new IllegalStateException("completed or broken execution"));
            }
        }
    }

    /**
     * Deserializes {@link CpsThreadGroup} from {@link #getProgramDataFile()} if necessary.
     *
     * This moves us into the PREPARING state.
     * @param programDataFile
     */
    public void loadProgramAsync(File programDataFile) {
        final SettableFuture<CpsThreadGroup> result = SettableFuture.create();
        programPromise = result;

        try {
            scriptClass = parseScript().getClass();

            final RiverReader r = new RiverReader(programDataFile, scriptClass.getClassLoader(), owner);
            Futures.addCallback(
                    r.restorePickles(pickleFutures = new ArrayList<>()),

                    new FutureCallback<>() {
                        public void onSuccess(Unmarshaller u) {
                            pickleFutures = null;
                            try {
                            CpsFlowExecution old = PROGRAM_STATE_SERIALIZATION.get();
                            PROGRAM_STATE_SERIALIZATION.set(CpsFlowExecution.this);
                            try {
                                CpsThreadGroup g = (CpsThreadGroup) u.readObject();
                                result.set(g);
                                pausedWhenLoaded = g.isPaused();
                                g.pause(false);
                            } catch (Throwable t) {
                                onFailure(t);
                            } finally {
                                PROGRAM_STATE_SERIALIZATION.set(old);
                            }
                            } finally {
                                r.close();
                            }
                        }

                        public void onFailure(Throwable t) {
                            // Note: not calling result.setException(t) since loadProgramFailed in fact sets a result
                            try {
                                loadProgramFailed(t, result);
                            } finally {
                                r.close();
                            }
                        }
                    });

        } catch (Exception | GroovyBugError e) {
            loadProgramFailed(e, result);
        }
    }

    /**
     * Used to propagate a failure to load the persisted execution state.
     * @param promise same as {@link #programPromise} but more strongly typed
     */
    private void loadProgramFailed(final Throwable problem, SettableFuture<CpsThreadGroup> promise) {
        try {
            Functions.printStackTrace(problem, owner.getListener().getLogger());
        } catch (Exception x) {
            LOGGER.log(Level.WARNING, x, () -> "failed to log problem to " + owner);
        }
        promise.setException(problem);
        croak(new AbortException("Failed to load program"));
    }

    /** Report a fatal error in the VM. */
    void croak(Throwable t) {
        setResult(Result.FAILURE);
        boolean noStartNodes;
        synchronized (this) {
            noStartNodes = startNodes == null || startNodes.isEmpty();
        }
        if (noStartNodes) {
            try {
                createPlaceholderNodes(t);
            } catch (Exception x) {
                LOGGER.log(Level.WARNING, "Failed to create placeholder nodes in " + owner, x);
            }
        } else {
            onProgramEnd(new Outcome(null, t), true);
        }
        cleanUpHeap();
        try {
            saveOwner();
        } catch (Exception ex) {
            LOGGER.log(Level.WARNING, "Failed to persist WorkflowRun after noting a serious failure for run: " + owner, ex);
        }
    }

    @Override protected void afterStepExecutionsResumed() {
        runInCpsVmThread(new FutureCallback<>() {
            @Override public void onSuccess(CpsThreadGroup g) {
                try {
                    if (pausedWhenLoaded) {
                        owner.getListener().getLogger().println("Still paused");
                    } else {
                        owner.getListener().getLogger().println("Ready to run at " + new Date());
                        // In case we last paused execution due to Jenkins.isQuietingDown, make sure we do something after we restart.
                        g.unpause();
                        g.saveProgramIfPossible(false); // ensure pausedWhenLoaded=false is persisted
                    }
                } catch (IOException x) {
                    LOGGER.log(Level.WARNING, null, x);
                }
            }
            @Override public void onFailure(Throwable t) {
                LOGGER.log(Level.WARNING, "could not resume " + this, t);
            }
        });
    }

    /**
     * Where we store {@link CpsThreadGroup}.
     */
    /*package*/ File getProgramDataFile() throws IOException {
        return new File(owner.getRootDir(), "program.dat");
    }

    /**
     * Execute a task in {@link CpsVmExecutorService} to safely access {@link CpsThreadGroup} internal states.
     *
     * <p>
     * If the {@link CpsThreadGroup} deserialization fails, {@link FutureCallback#onFailure(Throwable)} will
     * be invoked (on a random thread, since CpsVmThread doesn't exist without a valid program.)
     */
    void runInCpsVmThread(final FutureCallback<CpsThreadGroup> callback) {
        if (programPromise == null) {
            throw new IllegalStateException("build storage unloadable, or build already finished");
        }
        // first we need to wait for programPromise to fullfil CpsThreadGroup, then we need to run in its runner, phew!
        Futures.addCallback(programPromise, new FutureCallback<>() {
            final Exception source = new Exception();   // call stack of this object captures who called this. useful during debugging.

            @Override
            public void onSuccess(final CpsThreadGroup g) {
                g.runner.submit(new Runnable() {
                    @Override
                    public void run() {
                        callback.onSuccess(g);
                    }
                });
            }

            /**
             * Program state failed to load.
             */
            @Override
            public void onFailure(Throwable t) {
                callback.onFailure(t);
            }
        });
    }

    /** See JENKINS-22941 for why this exists. */
    @Override public boolean blocksRestart() {
        if (programPromise == null || !programPromise.isDone()) {
            // Can't restart cleanly while trying to set up the build
            return true;
        }
        CpsThreadGroup g;
        try {
            g = programPromise.get();
        } catch (Exception x) {
            // TODO Check this won't cause issues due to depickling delays etc
            LOGGER.log(Level.FINE, "Not blocking restart due to exception in ProgramPromise: "+this, x);
            return false;
        }
        if (g.busy) {
            return true;
        } else {
            try {
                return getCurrentExecutions(false).get(1, TimeUnit.SECONDS).stream().anyMatch(StepExecution::blocksRestart);
            } catch (Exception x) {
                // TODO RestartListener.Default.isReadyToRestart can throw checked exceptions, but AsynchronousExecution.blocksRestart does not currently allow it
                Level level = x.getCause() instanceof RejectedExecutionException ? /* stray Executor past program end? */ Level.FINE : Level.WARNING;
                LOGGER.log(level, "Not blocking restart due to problem checking running steps in " + this, x);
                return false;
            }
        }
    }

    /**
     * Waits for the workflow to move into the SUSPENDED state.
     * @deprecated Use some other idiom, like {@code SemaphoreStep}.
     */
    @Deprecated
    public void waitForSuspension() throws InterruptedException, ExecutionException {
        if (programPromise==null)
            return; // the execution has already finished and we are not loading program state anymore
        CpsThreadGroup g = programPromise.get();
        // TODO occasionally tests fail here with RejectedExecutionException, apparently because the runner has been shut down; should we just ignore that?
        g.scheduleRun().get();
    }

    public synchronized @CheckForNull FlowHead getFlowHead(int id) {
        if (heads == null) {
            LOGGER.log(Level.WARNING, null, new IllegalStateException("List of flow heads unset for " + this));
            return null;
        }
        return heads.get(id);
    }

    @Override
    public synchronized List<FlowNode> getCurrentHeads() {
        if (heads == null) {
            LOGGER.log(Level.WARNING, null, new IllegalStateException("List of flow heads unset for " + this));
            return Collections.emptyList();
        }
        List<FlowNode> r = new ArrayList<>(heads.size());
        for (FlowHead h : heads.values()) {
            r.add(h.get());
        }
        return r;
    }

    @Override
    public ListenableFuture<List<StepExecution>> getCurrentExecutions(final boolean innerMostOnly) {
        if (programPromise == null || isComplete()) {
            return Futures.immediateFuture(Collections.<StepExecution>emptyList());
        }

        final SettableFuture<List<StepExecution>> r = SettableFuture.create();
        runInCpsVmThread(new FutureCallback<>() {
            @Override
            public void onSuccess(CpsThreadGroup g) {
                if (innerMostOnly) {
                    // to exclude outer StepExecutions, first build a map by FlowHead
                    // younger threads with their StepExecutions will overshadow old threads, leaving inner-most threads alone.
                    Map<FlowHead, StepExecution> m = new LinkedHashMap<>();
                    for (CpsThread t : g.getThreads()) {
                        StepExecution e = t.getStep();
                        if (e != null) {
                            m.put(t.head, e);
                        }
                    }
                    r.set(ImmutableList.copyOf(m.values()));
                } else {
                    List<StepExecution> es = new ArrayList<>();
                    for (CpsThread t : g.getThreads()) {
                        StepExecution e = t.getStep();
                        if (e != null) {
                            es.add(e);
                        }
                    }
                    r.set(Collections.unmodifiableList(es));
                }
            }

            @Override
            public void onFailure(Throwable t) {
                if (t instanceof RejectedExecutionException) {
                    // Program already suspended, fine
                    r.set(List.of());
                } else {
                    r.setException(t);
                }
            }
        });

        return r;
    }

    /**
     * Synchronously obtain the current state of the workflow program.
     *
     * <p>
     * The workflow can be already completed, or it can still be running.
     */
    public CpsThreadDump getThreadDump() {
        if (programPromise == null || isComplete()) {
            return CpsThreadDump.EMPTY;
        }
        if (!programPromise.isDone()) {
            // CpsThreadGroup state isn't ready yet, but this is probably one of the common cases
            // when one wants to obtain the stack trace. Cf. JENKINS-26130.
            Collection<ListenableFuture<?>> _pickleFutures = pickleFutures;
            if (_pickleFutures != null) {
                StringBuilder b = new StringBuilder("Program is not yet loaded");
                for (ListenableFuture<?> pickleFuture : _pickleFutures) {
                    b.append("\n\t").append(pickleFuture);
                    if (pickleFuture.isCancelled()) {
                        b.append(" (cancelled)");
                    }
                    if (pickleFuture.isDone()) {
                        b.append(" (complete)");
                    }
                }
                return CpsThreadDump.fromText(b.toString());
            } else {
                return CpsThreadDump.fromText("Program state is unknown");
            }
        }

        try {
            return programPromise.get().getThreadDump();
        } catch (InterruptedException e) {
            throw new AssertionError(); // since we are checking programPromise.isDone() upfront
        } catch (ExecutionException e) {
            return CpsThreadDump.from(new Exception("Failed to resurrect program state",e));
        }
    }

    @Override
    public synchronized boolean isCurrentHead(FlowNode n) {
        if (heads == null) {
            LOGGER.log(Level.WARNING, null, new IllegalStateException("List of flow heads unset for " + this));
            return false;
        }
        for (FlowHead h : heads.values()) {
            if (h.get().equals(n))
                return true;
        }
        return false;
    }

    /**
     * Called by FlowHead to add a new head.
     *
     * The new head gets removed via {@link #subsumeHead(FlowNode)} when it's used as a parent
     * of a FlowNode and thereby joining an another thread.
     */
    //
    void addHead(FlowHead h) {
        synchronized (this) {
            heads.put(h.getId(), h);
        }
        saveExecutionIfDurable();
    }

    void removeHead(FlowHead h) {
        synchronized (this) {
            heads.remove(h.getId());
        }
        saveExecutionIfDurable(); // We need to save the mutated heads for the run
    }

    /**
     * Removes a {@link FlowHead} that points to the given node from the 'current heads' list.
     *
     * This is used when a thread waits and collects the outcome of another thread.
     */
    void subsumeHead(FlowNode n) {
        List<FlowHead> _heads;
        synchronized (this) {
            _heads = new ArrayList<>(heads.values());
        }
        for (FlowHead h : _heads) {
            if (h.get()==n) {
                h.remove();
                saveExecutionIfDurable(); // We need to save the mutated heads for the run
                return;
            }
        }
    }


    @Override
    public void addListener(GraphListener listener) {
        if (listeners == null) {
            listeners = new CopyOnWriteArrayList<>();
        }
        listeners.add(listener);
    }

    @Override public void removeListener(GraphListener listener) {
        if (listeners != null) {
            listeners.remove(listener);
        }
    }

    @Override
    public void interrupt(Result result, CauseOfInterruption... causes) throws IOException, InterruptedException {
        setResult(result);

        LOGGER.log(Level.FINE, "Interrupting {0} as {1}", new Object[] {owner, result});
        final FlowInterruptedException ex = new FlowInterruptedException(result,causes);

        // stop all ongoing activities
        runInCpsVmThread(new FutureCallback<>() {
            @Override
            public void onSuccess(CpsThreadGroup g) {
                // don't touch outer ones. See JENKINS-26148
                Map<FlowHead, CpsThread> m = new LinkedHashMap<>();
                for (CpsThread t : g.getThreads()) {
                    m.put(t.head, t);
                }
                // for each inner most CpsThread, from young to old...
                for (CpsThread t : Iterators.reverse(List.copyOf(m.values()))) {
                    try {
                        t.stop(ex);
                    } catch (Exception x) {
                        LOGGER.log(Level.WARNING, "Failed to abort " + owner, x);
                    }
                }
            }

            @Override
            public void onFailure(Throwable t) {
                LOGGER.log(Level.WARNING, "Failed to interrupt steps in " + owner, t);
            }
        });

        // If we are still rehydrating pickles, try to stop that now.
        Collection<ListenableFuture<?>> futures = pickleFutures;
        if (futures != null) {
            LOGGER.log(Level.FINE, "We are still rehydrating pickles in {0}", owner);
            for (ListenableFuture<?> future : futures) {
                if (!future.isDone()) {
                    LOGGER.log(Level.FINE, "Trying to cancel {0} for {1}", new Object[] {future, owner});
                    if (!future.cancel(true)) {
                        LOGGER.log(Level.WARNING, "Failed to cancel {0} for {1}", new Object[] {future, owner});
                    }
                }
            }
        }
    }

    @Override
    public FlowNode getNode(String id) throws IOException {
        if (storage == null) {
            throw new IOException("storage not yet loaded");
        }
        return storage.getNode(id);
    }

    public void setResult(Result v) {
        result = result.combine(v);
    }

    public Result getResult() {
        return result;
    }

    @Override
    public List<Action> loadActions(FlowNode node) throws IOException {
        if (storage == null) {
            throw new IOException("storage not yet loaded");
        }
        return storage.loadActions(node);
    }

    @Override
    public void saveActions(FlowNode node, List<Action> actions) throws IOException {
        if (storage == null) {
            throw new IOException("storage not yet loaded");
        } else if (isComplete()) {
            throw new IOException("Cannot save actions for " + node + " for completed execution " + this + ": " + actions);
        }
        storage.saveActions(node, actions);
    }

    /** Stores FlowNode with write deferred */
    void cacheNode(@NonNull FlowNode node) {
        try {
            getStorage().storeNode(node, true);
        } catch (IOException ioe) {
            LOGGER.log(Level.WARNING, "Attempt to persist triggered IOException for node "+node.getId(), ioe);
        }

    }

    /** Invoke me to toggle autopersist back on for steps that delay it. */
    public static void maybeAutoPersistNode(@NonNull FlowNode node) {
        try {
            FlowExecution exec = node.getExecution();
            if (exec instanceof CpsFlowExecution) {
                if (exec.getDurabilityHint().isPersistWithEveryStep()) {
                    FlowNodeStorage exc = ((CpsFlowExecution) exec).getStorage();
                    exc.autopersist(node);
                }
            }
        } catch (IOException ioe) {
            LOGGER.log(Level.WARNING, "Attempt to persist triggered IOException for node "+node.getId(), ioe);
        }

    }

    @Override
    public boolean isComplete() {
        if (done) {
            return true;
        } else {
            synchronized (this) {
                return heads != null && super.isComplete();
            }
        }
    }

    /**
     * Record the end of the build.  Note: we should always follow this with a call to {@link #saveOwner()} to persist the result.
     * @param outcome success; or a normal failure (uncaught exception); or a fatal error in VM machinery
     */
    synchronized void onProgramEnd(Outcome outcome, boolean asynchNotifications) {
        FlowNode head = new FlowEndNode(this, iotaStr(), (FlowStartNode)startNodes.pop(), result, getCurrentHeads().toArray(new FlowNode[0]));
        if (outcome.isFailure()) {
            head.addAction(new ErrorAction(outcome.getAbnormal()));
        }

        // shrink everything into a single new head
        try {
            FlowHead first = getFirstHead();
            if (first != null) {
                first.setNewHead(head, asynchNotifications);
                done = true;  // After setting the final head
                heads.clear();
                heads.put(first.getId(), first);

                String tempIotaStr = Integer.toString(this.iota.get());
                FlowHead lastHead = heads.get(first.getId());
                if (lastHead == null || lastHead.get() == null || !(lastHead.get().getId().equals(tempIotaStr))) {
                    // Warning of problems with the final call to FlowHead.setNewHead
                    LOGGER.log(Level.WARNING, "Invalid final head for execution "+this.owner+" with head: "+lastHead);
                }
            }
        } catch (Exception ex) {
            done = true;
            LOGGER.log(Level.WARNING, "Error trying to end execution "+this, ex);
        }

        try {
            this.getStorage().flush();
        } catch (IOException ioe) {
            LOGGER.log(Level.WARNING, "Error flushing FlowNodeStorage to disk at end of run", ioe);
        }
        this.optimizeStorage(head);

        this.persistedClean = Boolean.TRUE;
    }

    private void closeShells() {
        try {
            if (shell != null) {
                LOGGER.fine(() -> "closing main class loader from " + owner);
                shell.getClassLoader().close();
                shell = null;
            }
            if (trusted != null) {
                LOGGER.fine(() -> "closing trusted class loader from " + owner);
                trusted.getClassLoader().close();
                trusted = null;
            }
        } catch (IOException x) {
            LOGGER.log(Level.WARNING, "failed to close class loaders from " + owner, x);
        }
    }

    void cleanUpHeap() {
        LOGGER.log(Level.FINE, "cleanUpHeap on {0}", owner);
        closeShells();
        if (scriptClass != null) {
            try {
                cleanUpLoader(scriptClass.getClassLoader(), new HashSet<>(), new HashSet<>());
            } catch (Exception x) {
                LOGGER.log(Level.WARNING, "failed to clean up memory from " + owner, x);
            }
            scriptClass = null;
        } else {
            LOGGER.fine("no scriptClass");
        }
        // perhaps also set programPromise to null or a precompleted failure?
    }

    private static void cleanUpLoader(ClassLoader loader, Set<ClassLoader> encounteredLoaders, Set<Class<?>> encounteredClasses) throws Exception {
        if (loader instanceof CpsGroovyShell.TimingLoader) {
            cleanUpLoader(loader.getParent(), encounteredLoaders, encounteredClasses);
            return;
        }
        if (!(loader instanceof GroovyClassLoader)) {
            LOGGER.finer(() -> "ignoring " + loader);
            return;
        }
        if (!encounteredLoaders.add(loader)) {
            return;
        }
        cleanUpLoader(loader.getParent(), encounteredLoaders, encounteredClasses);
        LOGGER.finer(() -> "found " + loader);
        SerializableClassRegistry.getInstance().release(loader);
        cleanUpGlobalClassValue(loader);
        GroovyClassLoader gcl = (GroovyClassLoader) loader;
        for (Class<?> clazz : gcl.getLoadedClasses()) {
            if (encounteredClasses.add(clazz)) {
                LOGGER.finer(() -> "found " + clazz.getName());
                Introspector.flushFromCaches(clazz);
                cleanUpClassHelperCache(clazz);
                cleanUpLoader(clazz.getClassLoader(), encounteredLoaders, encounteredClasses);
            }
        }
        gcl.clearCache();
    }

    private static void cleanUpGlobalClassValue(@NonNull ClassLoader loader) throws Exception {
        Class<?> classInfoC = Class.forName("org.codehaus.groovy.reflection.ClassInfo");
        // TODO switch to MethodHandle for speed
        Field globalClassValueF = classInfoC.getDeclaredField("globalClassValue");
        globalClassValueF.setAccessible(true);
        Object globalClassValue = globalClassValueF.get(null);
        Class<?> groovyClassValuePreJava7C = Class.forName("org.codehaus.groovy.reflection.GroovyClassValuePreJava7");
        if (!groovyClassValuePreJava7C.isInstance(globalClassValue)) {
            return; // using GroovyClassValueJava7 due to -Dgroovy.use.classvalue or on IBM J9, fine
        }
        Field mapF = groovyClassValuePreJava7C.getDeclaredField("map");
        mapF.setAccessible(true);
        Object map = mapF.get(globalClassValue);
        Class<?> groovyClassValuePreJava7Map = Class.forName("org.codehaus.groovy.reflection.GroovyClassValuePreJava7$GroovyClassValuePreJava7Map");
        Collection entries = (Collection) groovyClassValuePreJava7Map.getMethod("values").invoke(map);
        Method removeM = groovyClassValuePreJava7Map.getMethod("remove", Object.class);
        Class<?> entryC = Class.forName("org.codehaus.groovy.util.AbstractConcurrentMapBase$Entry");
        Method getValueM = entryC.getMethod("getValue");
        List<Class<?>> toRemove = new ArrayList<>(); // not sure if it is safe against ConcurrentModificationException or not
        Field classRefF = classInfoC.getDeclaredField("classRef"); // 2.4.8+
        classRefF.setAccessible(true);
        for (Object entry : entries) {
            Object classInfo = getValueM.invoke(entry);
            if (classInfo != null) {
                Class<?> clazz = ((WeakReference<Class<?>>) classRefF.get(classInfo)).get();
                if (clazz != null) {
                    toRemove.add(clazz);
                }
            }
        }
        Iterator<Class<?>> it = toRemove.iterator();
        while (it.hasNext()) {
            Class<?> klazz = it.next();
            ClassLoader encounteredLoader = klazz.getClassLoader();
            if (encounteredLoader != loader) {
                it.remove();
                if (LOGGER.isLoggable(Level.FINEST)) {
                  LOGGER.finest(() -> "ignoring " + klazz + " with loader " + encounteredLoader);
                }
            }
        }
        LOGGER.fine(() -> "cleaning up " + toRemove + " associated with " + loader);
        for (Class<?> klazz : toRemove) {
            removeM.invoke(map, klazz);
        }
    }

    private static void cleanUpClassHelperCache(@NonNull Class<?> clazz) throws Exception {
        Field classCacheF = Class.forName("org.codehaus.groovy.ast.ClassHelper$ClassHelperCache").getDeclaredField("classCache");
        classCacheF.setAccessible(true);
        Object classCache = classCacheF.get(null);
        if (LOGGER.isLoggable(Level.FINER)) {
            LOGGER.log(Level.FINER, "cleaning up {0} from ClassHelperCache? {1}", new Object[] {clazz.getName(), classCache.getClass().getMethod("get", Object.class).invoke(classCache, clazz) != null});
        }
        classCache.getClass().getMethod("remove", Object.class).invoke(classCache, clazz);
    }

    synchronized @CheckForNull FlowHead getFirstHead() {
        if (heads == null) {
            return null;
        }
        Entry<Integer, FlowHead> firstEntry = heads.firstEntry();
        if (firstEntry == null) {
            return null;
        }
        return firstEntry.getValue();
    }

    List<GraphListener> getListenersToRun() {
        List<GraphListener> l = new ArrayList<>();

        if (listeners != null) {
            l.addAll(listeners);
        }
        l.addAll(ExtensionList.lookup(GraphListener.class));

        return l;
    }

    void notifyListeners(List<FlowNode> nodes, boolean synchronous) {
        List<GraphListener> toRun = getListenersToRun();

        if (!toRun.isEmpty()) {
            Saveable s = Saveable.NOOP;
            try {
                Queue.Executable exec = owner.getExecutable();
                if (exec instanceof Saveable) {
                    s = (Saveable) exec;
                }
            } catch (IOException x) {
                LOGGER.log(Level.WARNING, "failed to notify listeners of changes to " + nodes + " in " + this, x);
            }
            BulkChange bc = new BulkChange(s);
            try {
                for (FlowNode node : nodes) {
                    for (GraphListener listener : toRun) {
                        if (listener instanceof GraphListener.Synchronous == synchronous) {
                            try {
                                listener.onNewHead(node);
                            } catch (Throwable x) {
                                LOGGER.log(Level.WARNING, null, x);
                            }
                        }
                    }
                }
            } finally {
                if (synchronous) {
                    bc.abort(); // hack to skip save—we are holding a lock
                } else {
                    try {
                        bc.commit();
                    } catch (IOException x) {
                        LOGGER.log(Level.WARNING, null, x);
                    }
                }
            }
        }
    }

    @Override public Authentication getAuthentication2() {
        if (user == null) {
            return ACL.SYSTEM2;
        }
        try {
            User u = User.getById(user, true);
            if (u == null) {
                return Jenkins.ANONYMOUS2;
            } else {
                return u.impersonate2();
            }
        } catch (UsernameNotFoundException x) {
            LOGGER.log(Level.WARNING, "could not restore authentication", x);
            // Should not expose this to callers.
            return Jenkins.ANONYMOUS2;
        }
    }

    /**
     * Finds the expected next loaded script name, like {@code Script1}.
     * @param path a file path being loaded (currently ignored)
     */
    @Restricted(NoExternalUse.class)
    public String getNextScriptName(String path) {
        return shell.generateScriptName().replaceFirst("[.]groovy$", "");
    }

    /** Has the execution been marked done - note that legacy builds may not have that flag persisted, in which case
     *  we look for a single FlowEndNode head (see: {@link #isComplete()} and {@link FlowExecution#isComplete()})
     */
    public boolean isDoneFlagSet() {
        return done;
    }

    public boolean isPaused() {
        if (programPromise.isDone()) {
            try {
                return programPromise.get().isPaused();
            } catch (ExecutionException | InterruptedException x) { // not supposed to happen
                LOGGER.log(Level.WARNING, null, x);
            }
        }
        return false;
    }

    private void setPersistedClean(boolean persistedClean) {  // Workaround for some issues with anonymous classes.
        this.persistedClean = persistedClean;
    }

    /**
     * Pause or unpause the execution.
     *
     * @param v
     *      true to pause, false to unpause.
     */
    public void pause(final boolean v) throws IOException {
        // TODO make FlowExecutionOwner implement AccessControlled (cf. PlaceholderTask.getACL):
        Queue.Executable executable = owner.getExecutable();
        if (executable instanceof AccessControlled) {
            ((AccessControlled) executable).checkPermission(Item.CANCEL);
        }
        done = false;
        Futures.addCallback(programPromise, new FutureCallback<>() {
            @Override public void onSuccess(CpsThreadGroup g) {
                if (v) {
                    g.pause(true);
                    checkAndAbortNonresumableBuild();  // TODO Verify if we can rely on just killing paused builds at shutdown via checkAndAbortNonresumableBuild()
                    checkpoint(false);
                } else {
                    g.unpause();
                }
                try {
                    owner.getListener().getLogger().println(v ? "Pausing" : "Resuming");
                } catch (IOException x) {
                    LOGGER.log(Level.WARNING, null, x);
                }
            }
            @Override public void onFailure(Throwable x) {
                LOGGER.log(Level.WARNING, "cannot pause/unpause " + this, x);
            }
        });
    }

    @Override public String toString() {
        return "CpsFlowExecution[" + owner + "]";
    }

    @Restricted(DoNotUse.class)
    @Terminator(attains = FlowExecutionList.EXECUTIONS_SUSPENDED)
    public static void suspendAll() {
        try (Timeout t = Timeout.limit(3, TimeUnit.MINUTES)) { // TODO some complicated sequence of calls to Futures could allow all of them to run in parallel
            LOGGER.fine("starting to suspend all executions");
            for (FlowExecution execution : FlowExecutionList.get()) {
                if (execution instanceof CpsFlowExecution) {
                    CpsFlowExecution cpsExec = (CpsFlowExecution) execution;
                    try {
                        cpsExec.checkAndAbortNonresumableBuild();

                        LOGGER.log(Level.FINE, "waiting to suspend {0}", execution);
                        // Like waitForSuspension but with a timeout:
                        if (cpsExec.programPromise != null) {
                            LOGGER.log(Level.FINER, "Waiting for Pipeline to go to sleep for shutdown: "+execution);
                            try {
                                cpsExec.programPromise.get(1, TimeUnit.MINUTES).terminating().get(1, TimeUnit.MINUTES);
                                LOGGER.log(Level.FINER, " Pipeline went to sleep OK: "+execution);
                            } catch (InterruptedException | TimeoutException ex) {
                                LOGGER.log(Level.WARNING, "Error waiting for Pipeline to suspend: " + cpsExec, ex);
                            }
                        }
                        cpsExec.checkpoint(true);
                        if (cpsExec.programPromise != null) {
                            cpsExec.runInCpsVmThread(new FutureCallback<>() {
                                @Override public void onSuccess(CpsThreadGroup g) {
<<<<<<< HEAD
                                    LOGGER.fine(() -> "shutting down CPS VM threading for " + cpsExec);
=======
                                    LOGGER.fine(() -> "shutting down CPS VM for " + cpsExec);
>>>>>>> 74f2590c
                                    g.shutdown();
                                }
                                @Override public void onFailure(Throwable t) {
                                    LOGGER.log(Level.WARNING, null, t);
                                }
                            });
                        }
                        if (cpsExec.owner != null) {
                            cpsExec.owner.getListener().getLogger().close();
                        }
                    } catch (Exception ex) {
                        LOGGER.log(Level.WARNING, "Error persisting Pipeline execution at shutdown: " + cpsExec.owner, ex);
                    }
                }
            }
            LOGGER.fine("finished suspending all executions");
        }
    }

    // TODO: write a custom XStream Converter so that while we are writing CpsFlowExecution, it holds that lock
    // the execution in Groovy CPS should hold that lock (or worse, hold that lock in the runNextChunk method)
    // so that the execution gets suspended while we are getting serialized

    // Note: XStream ignores readResolve and writeReplace methods on types with custom Converter implementations, so use marshal and unmarshal instead.

    public static final class ConverterImpl implements Converter {
        private final ReflectionProvider ref;
        private final Mapper mapper;

        public ConverterImpl(XStream xs) {
            this.ref = xs.getReflectionProvider();
            this.mapper = xs.getMapper();
        }

        public boolean canConvert(Class type) {
            return CpsFlowExecution.class==type;
        }

        public void marshal(Object source, HierarchicalStreamWriter w, MarshallingContext context) {
            CpsFlowExecution e = (CpsFlowExecution) source;

            writeChild(w, context, "result", e.result, Result.class);
            writeChild(w, context, "script", e.script, String.class);
            writeChild(w, context, "loadedScripts", e.loadedScripts, Map.class);
            if (e.persistedClean != null) {
                writeChild(w, context, "persistedClean", e.persistedClean, Boolean.class);
            }
            if (e.durabilityHint != null) {
                writeChild(w, context, "durabilityHint", e.durabilityHint, FlowDurabilityHint.class);
            }
            writeChild(w, context, "timings", e.liveTimings.entrySet().stream().collect(Collectors.toMap(kv -> kv.getKey(), kv -> kv.getValue().longValue())), Map.class);
            writeChild(w, context, "internalCalls", new TreeSet<>(e.internalCalls), Set.class);
            writeChild(w, context, "sandbox", e.sandbox, Boolean.class);
            if (e.user != null) {
                writeChild(w, context, "user", e.user, String.class);
            }
            writeChild(w, context, "iota", e.iota.get(), Integer.class);
            synchronized (e) {
                if (e.headsSerial != null && (e.heads == null || e.heads.isEmpty())) { // Persisting before onLoad has called to load up the real heads
                    // Note: unlike start nodes, heads should not be empty once onLoad loading has happened
                    for (Entry<Integer, String> entry : e.headsSerial.entrySet()) {
                        writeChild(w, context, "head", entry.getKey() + ":" + entry.getValue(), String.class);
                    }
                } else {  // onLoad was invoked, we have real heads
                    for (FlowHead h : e.heads.values()) {
                        writeChild(w, context, "head", h.getId() + ":" + h.get().getId(), String.class);
                    }
                }

                if (e.startNodesSerial != null && (e.startNodes == null)) {  // Start nodes have not been lazy-loaded yet
                    for (String startId : e.startNodesSerial) {
                        writeChild(w, context, "start", startId, String.class);
                    }
                } else {  // Start nodes were loaded, so we can convert back to serial form
                    for (BlockStartNode st : e.startNodes) {
                        writeChild(w, context, "start", st.getId(), String.class);
                    }
                }
                writeChild(w, context, "done", e.done, Boolean.class);
            }
            writeChild(w, context, "resumeBlocked", e.resumeBlocked, Boolean.class);

            if (e.storageDir != null) {
                writeChild(w, context, "storageDir", e.storageDir, String.class);
            }
        }

        private <T> void writeChild(HierarchicalStreamWriter w, MarshallingContext context, String name, @NonNull T v, Class<T> staticType) {
            if (!mapper.shouldSerializeMember(CpsFlowExecution.class,name))
                return;
            startNode(w, name, staticType);
            Class<?> actualType = v.getClass();
            if (actualType !=staticType)
                w.addAttribute(mapper.aliasForSystemAttribute("class"), mapper.serializedClass(actualType));

            context.convertAnother(v);
            w.endNode();
        }

        public Object unmarshal(HierarchicalStreamReader reader, final UnmarshallingContext context) {
                CpsFlowExecution result;

                try {
                    if (context.currentObject() != null) {
                        result = (CpsFlowExecution) context.currentObject();
                    } else {
                        result = (CpsFlowExecution) ref.newInstance(CpsFlowExecution.class);
                    }

                    result.startNodesSerial = new ArrayList<>();
                    result.headsSerial = new TreeMap<>();
                    result.internalCalls = ConcurrentHashMap.newKeySet();

                    while (reader.hasMoreChildren()) {
                        reader.moveDown();

                        String nodeName = reader.getNodeName();
                        if (nodeName.equals("result")) {
                            Result r = readChild(reader, context, Result.class, result);
                            setField(result, "result", r);
                        } else if (nodeName.equals("script")) {
                            String script = readChild(reader, context, String.class, result);
                            setField(result, "script", script);
                        } else if (nodeName.equals("loadedScripts")) {
                            Map loadedScripts = readChild(reader, context, Map.class, result);
                            setField(result, "loadedScripts", loadedScripts);
                        } else if (nodeName.equals("timings")) {
                            Map timings = readChild(reader, context, Map.class, result);
                            setField(result, "timings", timings);
                        } else if (nodeName.equals("internalCalls")) {
                            Set internalCalls = readChild(reader, context, Set.class, result);
                            for (Object internalCall : internalCalls) {
                                result.internalCalls.add((String) internalCall);
                            }
                        } else if (nodeName.equals("sandbox")) {
                            boolean sandbox = readChild(reader, context, Boolean.class, result);
                            setField(result, "sandbox", sandbox);
                        } else if (nodeName.equals("owner")) {
                            readChild(reader, context, Object.class, result); // for compatibility; discarded
                        } else if (nodeName.equals("user")) {
                            String user = readChild(reader, context, String.class, result);
                            setField(result, "user", user);
                        } else if (nodeName.equals("head")) {
                            String[] head = readChild(reader, context, String.class, result).split(":");
                            result.headsSerial.put(Integer.parseInt(head[0]), head[1]);
                        } else if (nodeName.equals("iota")) {
                            Integer iota = readChild(reader, context, Integer.class, result);
                            setField(result, "iota", new AtomicInteger(iota));
                        } else if (nodeName.equals("done")) {
                            Boolean isDone = readChild(reader, context, Boolean.class, result);
                            setField(result, "done", isDone);
                        } else if (nodeName.equals("start")) {
                            String id = readChild(reader, context, String.class, result);
                            result.startNodesSerial.add(id);
                        } else if (nodeName.equals("durabilityHint")) {
                            FlowDurabilityHint hint = readChild(reader, context, FlowDurabilityHint.class, result);
                            setFieldParent(result, "durabilityHint", hint);
                        } else if (nodeName.equals("persistedClean")) {
                            Boolean hint = readChild(reader, context, Boolean.class, result);
                            setField(result, "persistedClean", hint);
                        } else if (nodeName.equals("resumeBlocked")) {
                            Boolean val = readChild(reader, context, Boolean.class, result);
                            setField(result, "resumeBlocked", val);
                        } else if (nodeName.equals("storageDir")) {
                            String val = readChild(reader, context, String.class, result);
                            setField(result, "storageDir", val);
                        }

                        reader.moveUp();
                    }

                    if (result.loadedScripts == null) {
                        result.loadedScripts = new LinkedHashMap<>(); // field added later
                    }
                    result.liveTimings = result.timings == null ?
                        new ConcurrentHashMap<>() :
                        result.timings.entrySet().stream().collect(Collectors.toConcurrentMap(kv -> kv.getKey(), kv -> {
                            LongAdder la = new LongAdder();
                            la.add(kv.getValue());
                            return la;
                        }));
                    result.liveIncompleteTimings = ConcurrentHashMap.newKeySet();
                    return result;
                } catch (Exception ex) {
                    LOGGER.log(Level.SEVERE, "Failed to even load the FlowExecution", ex);
                    throw new RuntimeException(ex);
                }
        }

        private void setField(CpsFlowExecution result, String fieldName, Object value) {
            ref.writeField(result, fieldName, value, CpsFlowExecution.class);
        }

        private void setFieldParent(CpsFlowExecution result, String fieldName, Object value) {
            ref.writeField(result, fieldName, value, FlowExecution.class);
        }

        /**
         * Called when a reader is
         */
        private <T> T readChild(HierarchicalStreamReader r, UnmarshallingContext context, Class<T> type, Object parent) {
            String classAttribute = r.getAttribute(mapper.aliasForAttribute("class"));
            if (classAttribute != null) {
                type = mapper.realClass(classAttribute);
            }

            return type.cast(context.convertAnother(parent, type));
        }
    }

    private static final Logger LOGGER = Logger.getLogger(CpsFlowExecution.class.getName());

    /**
     * While we serialize/deserialize {@link CpsThreadGroup} and the entire program execution state,
     * this field is set to {@link CpsFlowExecution} that will own it.
     */
    static final ThreadLocal<CpsFlowExecution> PROGRAM_STATE_SERIALIZATION = new ThreadLocal<>();

    class TimingFlowNodeStorage extends FlowNodeStorage {
        FlowNodeStorage delegate;
        private final ReadWriteLock readWriteLock = new ReentrantReadWriteLock();

        TimingFlowNodeStorage(FlowNodeStorage delegate) {
            this.delegate = delegate;
        }

        @Override
        public FlowNode getNode(String string) throws IOException {
            try (Timing t = time(TimingKind.flowNode)) {
                readWriteLock.readLock().lock();
                try {
                    return delegate.getNode(string);
                } finally {
                    readWriteLock.readLock().unlock();
                }
            }
        }

        @Override
        public void storeNode(@NonNull FlowNode n) throws IOException {
            try (Timing t = time(TimingKind.flowNode)) {
                readWriteLock.writeLock().lock();
                try {
                    delegate.storeNode(n);
                } finally {
                    readWriteLock.writeLock().unlock();
                }
            }
        }

        @Override
        public void storeNode(@NonNull FlowNode n, boolean delayWritingActions) throws IOException {
            try (Timing t = time(TimingKind.flowNode)) {
                readWriteLock.writeLock().lock();
                try {
                    delegate.storeNode(n, delayWritingActions);
                } finally {
                    readWriteLock.writeLock().unlock();
                }
            }
        }

        @Override
        public void flush() throws IOException {
            try (Timing t = time(TimingKind.flowNode)) {
                readWriteLock.writeLock().lock();
                try {
                    delegate.flush();
                } finally {
                    readWriteLock.writeLock().unlock();
                }
            }
        }

        @Override
        public void flushNode(FlowNode node) throws IOException {
            try (Timing t = time(TimingKind.flowNode)) {
                readWriteLock.writeLock().lock();
                try {
                    delegate.flushNode(node);
                } finally {
                    readWriteLock.writeLock().unlock();
                }
            }
        }

        @Override
        public void autopersist(@NonNull FlowNode n) throws IOException {
            try (Timing t = time(TimingKind.flowNode)) {
                readWriteLock.writeLock().lock();
                try {
                    delegate.autopersist(n);
                }  finally {
                    readWriteLock.writeLock().unlock();
                }
            }
        }

        @Override public List<Action> loadActions(FlowNode node) throws IOException {
            try (Timing t = time(TimingKind.flowNode)) {
                readWriteLock.readLock().lock();
                try {
                    return delegate.loadActions(node);
                } finally {
                    readWriteLock.readLock().unlock();
                }
            }
        }
        @Override public void saveActions(FlowNode node, List<Action> actions) throws IOException {
            try (Timing t = time(TimingKind.flowNode)) {
                readWriteLock.writeLock().lock();
                try {
                    delegate.saveActions(node, actions);
                } finally {
                    readWriteLock.writeLock().unlock();
                }
            }
        }
    }

    // If we wanted to expose via REST and/or floatingBox, could add a TransientActionFactory to show similar information.
    @Extension(optional=true) public static class PipelineTimings extends Component {

        @Override public Set<Permission> getRequiredPermissions() {
            return Set.of(Jenkins.ADMINISTER);
        }

        @Override public String getDisplayName() {
            return "Recently completed Pipeline builds";
        }

        @Override public ComponentCategory getCategory() {
            return ComponentCategory.BUILDS;
        }

        @Override public void addContents(Container container) {
            container.add(new Content("nodes/master/pipeline-recent-builds.txt") {
                @Override public void writeTo(OutputStream outputStream) throws IOException {
                    PrintWriter pw = new PrintWriter(new OutputStreamWriter(outputStream, StandardCharsets.UTF_8));
                    for (Job<?, ?> job : Jenkins.get().getAllItems(Job.class)) {
                        // TODO no clear way to tell if this might have Run instanceof FlowExecutionOwner.Executable, so for now just check for FlyweightTask which should exclude AbstractProject
                        if (job instanceof Queue.FlyweightTask) {
                            Run<?, ?> run = job.getLastCompletedBuild();
                            if (run instanceof FlowExecutionOwner.Executable) {
                                FlowExecutionOwner owner = ((FlowExecutionOwner.Executable) run).asFlowExecutionOwner();
                                if (owner != null) {
                                    FlowExecution exec;
                                    try {
                                        exec = owner.get();
                                    } catch (IOException x) {
                                        pw.println("No timings available for " + run + ": " + x);
                                        pw.println();
                                        continue;
                                    }
                                    if (exec instanceof CpsFlowExecution) {
                                        Map<String, LongAdder> sortedTimings = new TreeMap<>(((CpsFlowExecution) exec).liveTimings);
                                        pw.println("Timings for " + run + ":");
                                        sortedTimings.forEach((k, v) -> pw.println("  " + k + "\t" + v.longValue() / 1000 / 1000 + "ms"));
                                        pw.println("Approximate graph size: " + ((CpsFlowExecution) exec).approximateNodeCount());
                                        pw.println();
                                    }
                                }
                            }
                        }
                    }
                    pw.flush();
                }
            });
        }

    }

    @Extension(optional=true) public static class PipelineInternalCalls extends Component {

        @Override public Set<Permission> getRequiredPermissions() {
            return Collections.singleton(Jenkins.ADMINISTER);
        }

        @Override public String getDisplayName() {
            return "List of internal API calls made by Pipeline builds (typically from trusted libraries)";
        }

        @Override public ComponentCategory getCategory() {
            return ComponentCategory.BUILDS;
        }

        @Override public void addContents(Container container) {
            container.add(new Content("nodes/master/pipeline-internal-calls.txt") {
                @Override public void writeTo(OutputStream outputStream) throws IOException {
                    PrintWriter pw = new PrintWriter(new OutputStreamWriter(outputStream, StandardCharsets.UTF_8));
                    pw.println("Internal Jenkins API calls from the last build of any job (plus one example of such a build):");
                    Map<String, String> internalCallsToExample = new TreeMap<>();
                    for (Job<?, ?> job : Jenkins.get().getAllItems(Job.class)) {
                        // TODO as above
                        if (job instanceof Queue.FlyweightTask) {
                            Run<?, ?> run = job.getLastCompletedBuild();
                            if (run instanceof FlowExecutionOwner.Executable) {
                                FlowExecutionOwner owner = ((FlowExecutionOwner.Executable) run).asFlowExecutionOwner();
                                if (owner != null) {
                                    FlowExecution exec = owner.getOrNull();
                                    if (exec instanceof CpsFlowExecution) {
                                        for (var call : ((CpsFlowExecution) exec).getInternalCalls()) {
                                            internalCallsToExample.putIfAbsent(call, run.toString());
                                        }
                                    }
                                }
                            }
                        }
                    }
                    for (var entry : internalCallsToExample.entrySet()) {
                        pw.println(entry.getKey() + " (" + entry.getValue() + ")");
                    }
                    pw.flush();
                }
            });
        }

    }

    /** Persist the execution if we are set up to save the execution with every step. */
    void saveExecutionIfDurable() {
        if (this.getDurabilityHint().isPersistWithEveryStep()) {
            saveOwner();
        }
    }

    /** Save the owner that holds this execution.
     *  Key note: to avoid deadlocks we need to ensure that we don't hold a lock on this CpsFlowExecution when running saveOwner
     *   or pre-emptively lock the run before locking the execution and saving. */
    void saveOwner() {
        try {
            if (this.owner != null && this.owner.getExecutable() instanceof Saveable) {  // Null-check covers some anomalous cases we've seen
                Saveable saveable = (Saveable)(this.owner.getExecutable());
                persistedClean = true;
                if (storage != null && storage.delegate != null) {
                    // Defensively flush FlowNodes to storage
                    try {
                        storage.flush();
                    } catch (Exception ex) {
                        LOGGER.log(Level.WARNING, "Error persisting FlowNodes for execution "+owner, ex);
                        persistedClean = false;
                    }
                }
                saveable.save();
            }
        } catch (IOException ex) {
            LOGGER.log(Level.WARNING, "Error persisting Run "+owner, ex);
            persistedClean = false;
        }
    }

    /**
     * Save everything we can to disk - program, run, flownodes.
     * @param shuttingDown True if this checkpoint is happening because Jenkins is shutting down, false if it is happening because execution was paused.
     */
    private void checkpoint(boolean shuttingDown) {
        if (isComplete() || this.getDurabilityHint().isPersistWithEveryStep()) {
            // Nothing to persist OR we've already persisted it along the way.
            return;
        }
        LOGGER.log(Level.INFO, "Attempting to save a checkpoint of all data for {0}{1}", new Object[] {
            this, shuttingDown ? " before shutdown" : ""
        });
        boolean persistOk = true;
        FlowNodeStorage storage = getStorage();
        if (storage != null) {
            try { // Node storage must be flushed first so program can be restored
                storage.flush();
            } catch (IOException ioe) {
                persistOk=false;
                LOGGER.log(Level.WARNING, "Error persisting FlowNode storage for: " + this, ioe);
            }

            // Try to ensure we've saved the appropriate things -- the program is the last stumbling block.
            try {
                final CompletableFuture<Void> myOutcome = new CompletableFuture<>();
                LOGGER.log(Level.FINE, "About to try to checkpoint the program for: {0}", this);
                if (programPromise != null && programPromise.isDone()) {
                    runInCpsVmThread(new FutureCallback<>() {
                        @Override
                        public void onSuccess(CpsThreadGroup result) {
                            try {
                                LOGGER.log(Level.FINE, "Trying to save program for: {0}", CpsFlowExecution.this);
                                result.saveProgramIfPossible(true);
                                LOGGER.log(Level.FINE, "Finished saving program for: {0}", CpsFlowExecution.this);
                                myOutcome.complete(null);
                            } catch (Exception ex) {
                                // Logged at Level.WARNING when we call `myOutcome.get` and it throws an exception.
                                myOutcome.completeExceptionally(ex);
                            }
                        }

                        @Override
                        public void onFailure(Throwable t) {
                            // Logged at Level.WARNING when we call `myOutcome.get` and it throws an exception.
                            myOutcome.completeExceptionally(t);
                        }
                    });
                    myOutcome.get(30, TimeUnit.SECONDS);
                    LOGGER.log(Level.FINE, "Successfully saved program for: {0}", this);
                } else {
                    persistOk = false;
                    LOGGER.log(Level.WARNING, "Unable to persist program because it was never loaded for: {0}", this);
                }

            } catch (TimeoutException te) {
                persistOk = false;
                LOGGER.log(Level.WARNING, "Timeout persisting program for: " + this, te);
            } catch (ExecutionException | InterruptedException ex) {
                persistOk = false;
                LOGGER.log(Level.WARNING, "Error saving program for: " + this, ex);
            }
            try { // Flush node storage just in case the Program mutated it, just to be sure
                storage.flush();
                LOGGER.log(Level.FINE, "Successfully did final flush of storage for: {0}", this);
            } catch (IOException ioe) {
                persistOk=false;
                LOGGER.log(Level.WARNING, "Error persisting FlowNode storage for: " + this, ioe);
            }
            persistedClean = persistOk;
            try {
                saveOwner();
            } catch (Exception ex) {
                persistOk = false;
                LOGGER.log(Level.WARNING, "Error saving build for: " + this, ex);
            }

        } else {
            persistOk = false;
            LOGGER.log(Level.WARNING, "No FlowNode storage for: {0}", this);
        }

        if (persistOk) {
            LOGGER.log(Level.INFO, "Successfully checkpointed {0}{1}", new Object[] {
                this, (shuttingDown ? " before shutdown" : "")
            });
        } else {
            LOGGER.log(Level.WARNING, "Unable to successfully checkpoint {0}{1}", new Object[] {
                this, (shuttingDown ? " before shutdown, so this build will probably fail when Jenkins restarts" : "")
            });
        }
    }

    /** Abort any running builds at Jenkins shutdown if they don't support resuming at next startup. */
    private void checkAndAbortNonresumableBuild() {
        if (isComplete() || this.getDurabilityHint().isPersistWithEveryStep() || !isResumeBlocked()) {
            return;
        }
        try {
            owner.getListener().getLogger().println("Failing build: shutting down controller and build is marked to not resume");
            final Throwable x = new FlowInterruptedException(Result.ABORTED);
            Futures.addCallback(this.getCurrentExecutions(/* cf. JENKINS-26148 */true), new FutureCallback<>() {
                @Override public void onSuccess(List<StepExecution> l) {
                    for (StepExecution e : Iterators.reverse(l)) {
                        StepContext context = e.getContext();
                        context.onFailure(x);
                        try {
                            FlowNode n = context.get(FlowNode.class);
                            if (n != null) {
                                owner.getListener().getLogger().println("Terminating " + n.getDisplayFunctionName());
                            }
                        } catch (Exception x) {
                            LOGGER.log(Level.FINE, null, x);
                        }
                    }
                }

                @Override public void onFailure(Throwable t) {
                    LOGGER.log(Level.WARNING, "Error stopping build due to error obtaining executions", t);
                }
            });
        } catch (IOException ioe) {
            LOGGER.log(Level.WARNING, "Error just doing logging", ioe);
        }
    }

}<|MERGE_RESOLUTION|>--- conflicted
+++ resolved
@@ -1673,11 +1673,7 @@
                         if (cpsExec.programPromise != null) {
                             cpsExec.runInCpsVmThread(new FutureCallback<>() {
                                 @Override public void onSuccess(CpsThreadGroup g) {
-<<<<<<< HEAD
-                                    LOGGER.fine(() -> "shutting down CPS VM threading for " + cpsExec);
-=======
                                     LOGGER.fine(() -> "shutting down CPS VM for " + cpsExec);
->>>>>>> 74f2590c
                                     g.shutdown();
                                 }
                                 @Override public void onFailure(Throwable t) {
