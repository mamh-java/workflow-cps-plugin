--- conflicted
+++ resolved
@@ -1673,11 +1673,7 @@
                         if (programPromise != null && programPromise.isDone()) {
                             LOGGER.fine(() -> "waiting to suspend " + execution);
                             try {
-<<<<<<< HEAD
-                                cpsExec.programPromise.get(1, TimeUnit.MINUTES).terminating().get(1, TimeUnit.MINUTES);
-=======
-                                programPromise.get().scheduleRun().get(1, TimeUnit.MINUTES);
->>>>>>> 4f3eddf9
+                                programPromise.get().terminating().get(1, TimeUnit.MINUTES);
                                 LOGGER.log(Level.FINER, " Pipeline went to sleep OK: "+execution);
                             } catch (InterruptedException | TimeoutException ex) {
                                 LOGGER.log(Level.WARNING, "Error waiting for Pipeline to suspend: " + cpsExec, ex);
