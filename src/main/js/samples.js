--- conflicted
+++ resolved
@@ -54,7 +54,6 @@
     name: 'github-maven',
     title: 'GitHub + Maven',
     script: "node {\n" +
-<<<<<<< HEAD
         "   stage('Preparation') { // for display purposes\n" +
         "      // Get some code from a GitHub repository\n" +
         "      git url: 'https://github.com/jglick/simple-maven-project-with-tests.git'\n" +
@@ -65,25 +64,8 @@
         "   }\n" +
         "   stage('Build') {\n" +
         "      // Run the maven build\n" +
-        "      sh \"${mvnHome}/bin/mvn clean install\"\n" +
+        "      sh \"${mvnHome}/bin/mvn -Dmaven.test.failure.ignore clean package\"\n" +
+        "      step([$class: 'JUnitResultArchiver', testResults: '**/target/surefire-reports/TEST-*.xml'])\n" +
         "   }\n" +
-=======
-        "   // Mark the code checkout 'stage'....\n" +
-        "   stage 'Checkout'\n" +
-        "\n" +
-        "   // Get some code from a GitHub repository\n" +
-        "   git url: 'https://github.com/jglick/simple-maven-project-with-tests.git'\n" +
-        "\n" +
-        "   // Get the maven tool.\n" +
-        "   // ** NOTE: This 'M3' maven tool must be configured\n" +
-        "   // **       in the global configuration.           \n" +
-        "   def mvnHome = tool 'M3'\n" +
-        "\n" +
-        "   // Mark the code build 'stage'....\n" +
-        "   stage 'Build'\n" +
-        "   // Run the maven build\n" +
-        "   sh \"${mvnHome}/bin/mvn -Dmaven.test.failure.ignore clean package\"\n" +
-        "   step([$class: 'JUnitResultArchiver', testResults: '**/target/surefire-reports/TEST-*.xml'])\n" +
->>>>>>> 404fab7b
         "}"
 });