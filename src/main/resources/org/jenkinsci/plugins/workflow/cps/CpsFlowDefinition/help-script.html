<p>
<<<<<<< HEAD
    Groovy script defining this Pipeline. A quick example:
</p>
<pre>node {
    sh 'echo hello world'
}</pre>
<p>
    You can write any <a href="http://groovy-lang.org/learn.html" target="_blank">Groovy code</a> you need, using Java API calls plus the GDK.
    You can also call <a href="http://javadoc.jenkins-ci.org/" target="_blank">Jenkins APIs</a> and APIs in Jenkins plugins.
    (If <b>Use Groovy Sandbox</b> is checked, or you are not an administrator, not all APIs will be available.)
</p>
<p>
    There are many special build steps available, like <code>node</code> and <code>sh</code> in the example.
    Use the <b>Snippet Generator</b> to see them all and see how they should be configured.
    Step parameters are given as key-value pairs; if there is just one mandatory parameter the name may be omitted, so
</p>
<pre>readFile 'build.properties'</pre>
<p>
    is a shortcut for
</p>
<pre>readFile file: 'build.properties'</pre>
<p>
    but if you specify multiple parameters they must all be named:
</p>
<pre>readFile file: 'build.properties', encoding: 'ISO-8859-1'</pre>
<p>
    There are also some predefined variables.
    Use the <b>Snippet Generator</b> to see them all with usage information.
=======
    Groovy script defining this Pipeline.
    Use the <b>Pipeline Groovy</b> link for details.
>>>>>>> 404fab7b
</p><|MERGE_RESOLUTION|>--- conflicted
+++ resolved
@@ -1,34 +1,4 @@
 <p>
-<<<<<<< HEAD
-    Groovy script defining this Pipeline. A quick example:
-</p>
-<pre>node {
-    sh 'echo hello world'
-}</pre>
-<p>
-    You can write any <a href="http://groovy-lang.org/learn.html" target="_blank">Groovy code</a> you need, using Java API calls plus the GDK.
-    You can also call <a href="http://javadoc.jenkins-ci.org/" target="_blank">Jenkins APIs</a> and APIs in Jenkins plugins.
-    (If <b>Use Groovy Sandbox</b> is checked, or you are not an administrator, not all APIs will be available.)
-</p>
-<p>
-    There are many special build steps available, like <code>node</code> and <code>sh</code> in the example.
-    Use the <b>Snippet Generator</b> to see them all and see how they should be configured.
-    Step parameters are given as key-value pairs; if there is just one mandatory parameter the name may be omitted, so
-</p>
-<pre>readFile 'build.properties'</pre>
-<p>
-    is a shortcut for
-</p>
-<pre>readFile file: 'build.properties'</pre>
-<p>
-    but if you specify multiple parameters they must all be named:
-</p>
-<pre>readFile file: 'build.properties', encoding: 'ISO-8859-1'</pre>
-<p>
-    There are also some predefined variables.
-    Use the <b>Snippet Generator</b> to see them all with usage information.
-=======
     Groovy script defining this Pipeline.
     Use the <b>Pipeline Groovy</b> link for details.
->>>>>>> 404fab7b
 </p>