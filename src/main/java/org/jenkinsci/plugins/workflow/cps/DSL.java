--- conflicted
+++ resolved
@@ -282,11 +282,7 @@
 
         boolean singleArgumentOnly = false;
         if (metaStep != null) {
-<<<<<<< HEAD
             Descriptor symbolDescriptor = SymbolLookup.get().findDescriptor((Class)(metaStep.getMetaStepArgumentType()), symbol);
-=======
-            Descriptor symbolDescriptor = SymbolLookup.get().findDescriptor((Class) metaStep.getMetaStepArgumentType(), symbol);
->>>>>>> 21f3adc3
             DescribableModel<?> symbolModel = new DescribableModel(symbolDescriptor.clazz);
 
             singleArgumentOnly = symbolModel.hasSingleRequiredParameter() && symbolModel.getParameters().size() == 1;
@@ -309,12 +305,7 @@
             // might be resolved with a specific type.
             return ud;
         } else {
-<<<<<<< HEAD
             Descriptor d = SymbolLookup.get().findDescriptor((Class)(metaStep.getMetaStepArgumentType()), symbol);
-=======
-            Descriptor d = SymbolLookup.get().findDescriptor((Class) metaStep.getMetaStepArgumentType(), symbol);
->>>>>>> 21f3adc3
-
             try {
                 // execute this Describable through a meta-step
 
