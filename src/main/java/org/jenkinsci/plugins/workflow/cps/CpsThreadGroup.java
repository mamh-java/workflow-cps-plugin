--- conflicted
+++ resolved
@@ -553,12 +553,8 @@
         }
 
         boolean serializedOK = false;
-<<<<<<< HEAD
-        try (CpsFlowExecution.Timing t = execution.time(CpsFlowExecution.TimingKind.saveProgram)) {
-=======
-        try (CpsFlowExecution.Timing t = execution.time(TimingKind.saveProgram);
+        try (CpsFlowExecution.Timing t = execution.time(CpsFlowExecution.TimingKind.saveProgram);
                 WithThreadName diag = new WithThreadName("saving " + f)) {
->>>>>>> c132bfd6
             try (RiverWriter w = new RiverWriter(tmpFile, execution.getOwner(), pickleFactories)) {
                 w.writeObject(this);
             }
