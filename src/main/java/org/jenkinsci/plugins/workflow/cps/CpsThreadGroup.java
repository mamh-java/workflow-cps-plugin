/*
 * The MIT License
 *
 * Copyright (c) 2013-2014, CloudBees, Inc.
 *
 * Permission is hereby granted, free of charge, to any person obtaining a copy
 * of this software and associated documentation files (the "Software"), to deal
 * in the Software without restriction, including without limitation the rights
 * to use, copy, modify, merge, publish, distribute, sublicense, and/or sell
 * copies of the Software, and to permit persons to whom the Software is
 * furnished to do so, subject to the following conditions:
 *
 * The above copyright notice and this permission notice shall be included in
 * all copies or substantial portions of the Software.
 *
 * THE SOFTWARE IS PROVIDED "AS IS", WITHOUT WARRANTY OF ANY KIND, EXPRESS OR
 * IMPLIED, INCLUDING BUT NOT LIMITED TO THE WARRANTIES OF MERCHANTABILITY,
 * FITNESS FOR A PARTICULAR PURPOSE AND NONINFRINGEMENT. IN NO EVENT SHALL THE
 * AUTHORS OR COPYRIGHT HOLDERS BE LIABLE FOR ANY CLAIM, DAMAGES OR OTHER
 * LIABILITY, WHETHER IN AN ACTION OF CONTRACT, TORT OR OTHERWISE, ARISING FROM,
 * OUT OF OR IN CONNECTION WITH THE SOFTWARE OR THE USE OR OTHER DEALINGS IN
 * THE SOFTWARE.
 */

package org.jenkinsci.plugins.workflow.cps;

import com.cloudbees.groovy.cps.Continuable;
import com.cloudbees.groovy.cps.Outcome;
import com.google.common.util.concurrent.Futures;
import com.google.common.util.concurrent.SettableFuture;
import edu.umd.cs.findbugs.annotations.SuppressFBWarnings;
import groovy.lang.Closure;
import groovy.lang.GroovyShell;
import groovy.lang.Script;
import hudson.Util;
import hudson.model.Result;
import jenkins.model.Jenkins;
import org.jenkinsci.plugins.workflow.actions.ErrorAction;
import org.jenkinsci.plugins.workflow.cps.persistence.PersistIn;
import org.jenkinsci.plugins.workflow.graph.FlowNode;
import org.jenkinsci.plugins.workflow.steps.FlowInterruptedException;
import org.jenkinsci.plugins.workflow.support.pickles.serialization.RiverWriter;

import javax.annotation.Nonnull;
import java.io.File;
import java.io.IOException;
import java.io.Serializable;
import java.nio.file.Files;
import java.nio.file.StandardCopyOption;
import java.util.ArrayList;
import java.util.Collection;
import java.util.Collections;
import java.util.HashMap;
import java.util.List;
import java.util.Map;
import java.util.NavigableMap;
import java.util.TreeMap;
import java.util.concurrent.Callable;
import java.util.concurrent.ExecutorService;
import java.util.concurrent.Future;
import java.util.concurrent.RejectedExecutionException;
import java.util.concurrent.atomic.AtomicBoolean;
import java.util.logging.Level;
import java.util.logging.Logger;

import static java.util.logging.Level.*;
import javax.annotation.CheckForNull;
import static org.jenkinsci.plugins.workflow.cps.CpsFlowExecution.*;
import static org.jenkinsci.plugins.workflow.cps.persistence.PersistenceContext.*;
import org.jenkinsci.plugins.workflow.pickles.PickleFactory;

/**
 * List of {@link CpsThread}s that form a single {@link CpsFlowExecution}.
 *
 * <p>
 * To make checkpointing easy, only one {@link CpsThread} runs at any point in time.
 *
 * @author Kohsuke Kawaguchi
 */
@PersistIn(PROGRAM)
@edu.umd.cs.findbugs.annotations.SuppressWarnings("SE_BAD_FIELD") // bogus warning about closures
public final class CpsThreadGroup implements Serializable {
    /**
     * {@link CpsThreadGroup} always belong to the same {@link CpsFlowExecution}.
     *
     * {@link CpsFlowExecution} and {@link CpsThreadGroup} persist separately,
     * so this field is not persisted, but get fixed up in {@link #readResolve()}
     */
    private /*almost final*/ transient CpsFlowExecution execution;

    /**
     * All the member threads by their {@link CpsThread#id}
     */
    final NavigableMap<Integer,CpsThread> threads = new TreeMap<Integer, CpsThread>();

    /**
     * Unique thread ID generator.
     */
    private int iota;

    /**
     * Ensures only one thread updates CPS VM state at any given time
     * by queueing such tasks in here.
     */
    transient ExecutorService runner;

    /** Set while {@link #runner} is doing something. */
    transient boolean busy;

    /**
     * True if the execution suspension is requested.
     *
     * <p>
     * This doesn't necessarily mean the CPS VM has responded and suspended the execution.
     * For that you need to do {@code scheduleRun().get()}.
     *
     * <p>
     * This state is intended for a use by humans to put the state of workflow execution
     * on hold (for example while inspecting a suspicious state or to perform a maintenance
     * when a failure is predictable.)
     */
    private /*almost final*/ AtomicBoolean paused = new AtomicBoolean();

    /**
     * "Exported" closures that are referenced by live {@link CpsStepContext}s.
     */
    public final Map<Integer,Closure> closures = new HashMap<Integer,Closure>();

    private final @CheckForNull List<Script> scripts = new ArrayList<>();

    CpsThreadGroup(CpsFlowExecution execution) {
        this.execution = execution;
        setupTransients();
    }

    public CpsFlowExecution getExecution() {
        return execution;
    }

    /** Track a script so that we can fix up its {@link Script#getBinding}s after deserialization. */
    void register(Script script) {
        if (scripts != null) {
            scripts.add(script);
        }
    }

    @SuppressWarnings("unchecked")
    private Object readResolve() {
        execution = CpsFlowExecution.PROGRAM_STATE_SERIALIZATION.get();
        setupTransients();
        assert execution!=null;
        if (scripts != null) { // compatibility: the field will be null in old programs
            GroovyShell shell = execution.getShell();
            assert shell.getContext().getVariables().isEmpty();
            assert !scripts.isEmpty();
            // Take the canonical bindings from the main script and relink that object with that of the shell and all other loaded scripts which kept the same bindings.
            shell.getContext().getVariables().putAll(scripts.get(0).getBinding().getVariables());
            for (Script script : scripts) {
                if (script.getBinding().getVariables().equals(shell.getContext().getVariables())) {
                    script.setBinding(shell.getContext());
                }
            }
        }
        return this;
    }

    private void setupTransients() {
        runner = new CpsVmExecutorService(this);
        if (paused == null) { // earlier versions did not have this field.
            paused = new AtomicBoolean();
        }
    }

    @CpsVmThreadOnly
    public CpsThread addThread(Continuable program, FlowHead head, ContextVariableSet contextVariables) {
        assertVmThread();
        CpsThread t = new CpsThread(this, iota++, program, head, contextVariables);
        threads.put(t.id, t);
        return t;
    }

    /**
     * Ensures that the current thread is running from {@link CpsVmExecutorService}
     *
     * @see CpsVmThreadOnly
     */
    private void assertVmThread() {
        assert current()==this;
    }

    public CpsThread getThread(int id) {
        return threads.get(id);
    }

    @CpsVmThreadOnly("root")
    public @Nonnull BodyReference export(@Nonnull Closure body) {
        assertVmThread();
        int id = iota++;
        closures.put(id, body);
        return new StaticBodyReference(id,body);
    }

    @CpsVmThreadOnly("root")
    public @Nonnull BodyReference export(@Nonnull final Script body) {
        register(body);
        return export(new Closure(null) {
            @Override
            public Object call() {
                return body.run();
            }
        });
    }

    @CpsVmThreadOnly("root")
    public void unexport(BodyReference ref) {
        assertVmThread();
        if (ref==null)      return;
        closures.remove(ref.id);
    }

    /**
     * Schedules the execution of all the runnable threads.
     *
     * @return
     *      {@link Future} object that represents when the CPS VM is executed.
     */
    public Future<?> scheduleRun() {
        final SettableFuture<Void> f = SettableFuture.create();
        try {
            runner.submit(new Callable<Void>() {
                @SuppressFBWarnings(value="RV_RETURN_VALUE_IGNORED_BAD_PRACTICE", justification="runner.submit() result")
                public Void call() throws Exception {
                    Jenkins j = Jenkins.getInstance();
                    if (paused.get() || j == null || j.isQuietingDown()) {
                        // by doing the pause check inside, we make sure that scheduleRun() returns a
                        // future that waits for any previously scheduled tasks to be completed.
                        saveProgramIfPossible();
                        f.set(null);
                        return null;
                    }

                    boolean stillRunnable = run();
                    try {
                        if (stillRunnable) {
                            // we can run more.
                            runner.submit(this);
                        } else {
                            // we ensure any tasks submitted during run() will complete before we declare us complete
                            // those include things like notifying listeners or updating various other states
                            // runner is a single-threaded queue, so running a no-op and waiting for its completion
                            // ensures that everything submitted in front of us has finished.
                            runner.submit(new Runnable() {
                                public void run() {
                                    if (threads.isEmpty()) {
                                        runner.shutdown();
                                    }
                                    // the original promise of scheduleRun() is now complete
                                    f.set(null);
                                }
                            });
                        }
                    } catch (RejectedExecutionException x) {
                        // Was shut down by a prior task?
                        f.setException(x);
                    }
                    return null;
                }
            });
        } catch (RejectedExecutionException x) {
            return Futures.immediateFuture(null);
        }

        return f;
    }

    /**
     * Pauses the execution.
     *
     * @return
     *      {@link Future} object that represents the actual suspension of the CPS VM.
     *      When the {@link #pause()} method is called, CPS VM might be still executing.
     */
    public Future<?> pause() {
        paused.set(true);
        // CPS VM might have a long queue in its task list, so to properly ensure
        // that the execution has actually suspended, call scheduleRun() excessively
        return scheduleRun();
    }

    /**
     * If the execution is {@link #isPaused()}, cancel the pause state.
     */
    public void unpause() {
        if (paused.getAndSet(false)) {
            // some threads might have became executable while we were pausing.
            scheduleRun();
        } else {
            LOGGER.warning("were not paused to begin with");
        }
    }

    /**
     * Returns true if pausing has been requested.
     */
    public boolean isPaused() {
        return paused.get();
    }

    /**
     * Run the CPS program a little bit.
     *
     * <p>
     * The amount of execution needs to be small enough so as not to hog CPS VM thread
     * In particular, time sensitive activities like the interruption wants to run on CPS VM thread.
     *
     * @return
     *      true if this program can still execute further. false if the program is suspended
     *      and requires some external event to become resumable again. The false return value
     *      is akin to a Unix thread waiting for I/O completion.
     */
    @CpsVmThreadOnly("root")
    private boolean run() {
        boolean changed = false;
        boolean ending = false;
        boolean stillRunnable = false;

        // TODO: maybe instead of running all the thread, run just one thread in round robin
        for (CpsThread t : threads.values().toArray(new CpsThread[threads.size()])) {
            if (t.isRunnable()) {
                Outcome o = t.runNextChunk();
                if (o.isFailure()) {
                    assert !t.isAlive();    // failed thread is non-resumable

                    // workflow produced an exception
                    Result result = Result.FAILURE;
                    Throwable error = o.getAbnormal();
                    if (error instanceof FlowInterruptedException) {
                        result = ((FlowInterruptedException) error).getResult();
                    }
                    execution.setResult(result);
                    t.head.get().addAction(new ErrorAction(error));
                }

                if (!t.isAlive()) {
                    LOGGER.fine("completed " + t);
                    t.fireCompletionHandlers(o); // do this after ErrorAction is set above

                    threads.remove(t.id);
                    if (threads.isEmpty()) {
                        execution.onProgramEnd(o);
                        ending = true;
                    }
                } else {
                    stillRunnable |= t.isRunnable();
                }

                changed = true;
            }
        }

        if (changed && !stillRunnable) {
            saveProgramIfPossible();
        }
        if (ending) {
            execution.cleanUpHeap();
            if (scripts != null) {
                scripts.clear();
            }
            closures.clear();
        }

        return stillRunnable;
    }

    private transient List<FlowNode> nodesToNotify;
    private static final Object nodesToNotifyLock = new Object();
    /**
     * Notifies listeners of the new {@link FlowHead}.
     *
     * The actual call happens later from a place who owns no lock on any of the CPS objects to avoid deadlock.
     */
    @CpsVmThreadOnly
    /*package*/ void notifyNewHead(final FlowNode head) {
        assertVmThread();
        execution.notifyListeners(Collections.singletonList(head), true);
        synchronized (nodesToNotifyLock) {
            if (nodesToNotify == null) {
                nodesToNotify = new ArrayList<FlowNode>();
            }
            nodesToNotify.add(head);
        }
        runner.execute(new Runnable() {
            public void run() {
                List<FlowNode> _nodesToNotify;
                synchronized (nodesToNotifyLock) {
                    if (nodesToNotify == null) {
                        return;
                    }
                    _nodesToNotify = nodesToNotify;
                    nodesToNotify = null;
                }
                execution.notifyListeners(_nodesToNotify, false);
            }
        });
    }

    public CpsThreadDump getThreadDump() {
        return CpsThreadDump.from(this);
    }

    /**
     * Like {@link #saveProgram()} but will not fail.
     */
    @CpsVmThreadOnly
    void saveProgramIfPossible() {
        try {
            saveProgram();
        } catch (IOException x) {
            LOGGER.log(WARNING, "program state save failed", x);
        }
    }

    /**
     * Persists the current state of {@link CpsThreadGroup}.
     */
    @CpsVmThreadOnly
    void saveProgram() throws IOException {
        File f = execution.getProgramDataFile();
        saveProgram(f);
    }

    @SuppressFBWarnings(value="RCN_REDUNDANT_NULLCHECK_OF_NONNULL_VALUE", justification="TODO 1.653+ switch to Jenkins.getInstanceOrNull")
    @CpsVmThreadOnly
    public void saveProgram(File f) throws IOException {
        File dir = f.getParentFile();
        File tmpFile = File.createTempFile("atomic",null, dir);

        assertVmThread();

        CpsFlowExecution old = PROGRAM_STATE_SERIALIZATION.get();
        PROGRAM_STATE_SERIALIZATION.set(execution);

        Collection<? extends PickleFactory> pickleFactories = PickleFactory.all();
        if (pickleFactories.isEmpty()) {
            LOGGER.log(WARNING, "Skipping save to {0} since Jenkins seems to be either starting up or shutting down", f);
            return;
        }

        boolean serializedOK = false;
<<<<<<< HEAD
        try (CpsFlowExecution.Timing t = execution.time(TimingKind.saveProgram)) {
            RiverWriter w = new RiverWriter(tmpFile, execution.getOwner());
=======
        try {
            RiverWriter w = new RiverWriter(tmpFile, execution.getOwner(), pickleFactories);
>>>>>>> b904ffb2
            try {
                w.writeObject(this);
            } finally {
                w.close();
            }
            serializedOK = true;
            Files.move(tmpFile.toPath(), f.toPath(), StandardCopyOption.ATOMIC_MOVE, StandardCopyOption.REPLACE_EXISTING);
            LOGGER.log(FINE, "program state saved");
        } catch (RuntimeException e) {
            propagateErrorToWorkflow(e);
            throw new IOException("Failed to persist "+f,e);
        } catch (IOException e) {
            if (!serializedOK) {
                propagateErrorToWorkflow(e);
            } // JENKINS-29656: otherwise just send the I/O error to caller and move on
            throw new IOException("Failed to persist "+f,e);
        } finally {
            PROGRAM_STATE_SERIALIZATION.set(old);
            Util.deleteFile(tmpFile);
        }
    }

    /**
     * Propagates the failure to the workflow by passing an exception
     */
    @CpsVmThreadOnly
    private void propagateErrorToWorkflow(Throwable t) {
        // it's not obvious which thread to blame, so as a heuristics, pick up the last one,
        // as that's the ony more likely to have caused the problem.
        // TODO: when we start tracking which thread is just waiting for the body, then
        // that information would help. or maybe we should just remember the thread that has run the last time
        Map.Entry<Integer,CpsThread> lastEntry = threads.lastEntry();
        if (lastEntry != null) {
            lastEntry.getValue().resume(new Outcome(null,t));
        } else {
            LOGGER.log(Level.WARNING, "encountered error but could not pass it to the flow", t);
        }
    }

    private static final Logger LOGGER = Logger.getLogger(CpsThreadGroup.class.getName());

    private static final long serialVersionUID = 1L;

    /**
     * CPS transformed program runs entirely inside a program execution thread.
     * If we are in that thread executing {@link CpsThreadGroup}, this method returns non-null.
     */
    @CpsVmThreadOnly
    /*package*/ static CpsThreadGroup current() {
        return CpsVmExecutorService.CURRENT.get();
    }
}<|MERGE_RESOLUTION|>--- conflicted
+++ resolved
@@ -447,13 +447,8 @@
         }
 
         boolean serializedOK = false;
-<<<<<<< HEAD
         try (CpsFlowExecution.Timing t = execution.time(TimingKind.saveProgram)) {
-            RiverWriter w = new RiverWriter(tmpFile, execution.getOwner());
-=======
-        try {
             RiverWriter w = new RiverWriter(tmpFile, execution.getOwner(), pickleFactories);
->>>>>>> b904ffb2
             try {
                 w.writeObject(this);
             } finally {
