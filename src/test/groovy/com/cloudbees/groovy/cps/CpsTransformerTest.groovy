--- conflicted
+++ resolved
@@ -4,10 +4,6 @@
 import com.cloudbees.groovy.cps.impl.CpsCallableInvocation
 import com.cloudbees.groovy.cps.impl.DGMPatcher
 import groovy.transform.NotYetImplemented
-<<<<<<< HEAD
-=======
-import org.junit.Ignore
->>>>>>> 478df7dd
 import org.junit.Test
 import org.jvnet.hudson.test.Issue
 
@@ -658,7 +654,6 @@
         """) == 6;
     }
 
-<<<<<<< HEAD
     @Issue('https://github.com/cloudbees/groovy-cps/issues/26')
     @Test
     void interfaceDeclaration() {
@@ -729,7 +724,6 @@
         ''') == 'from Script instance';
     }
 
-=======
     @Issue("https://github.com/cloudbees/groovy-cps/issues/16")
     @Test
     @NotYetImplemented
@@ -745,5 +739,5 @@
             };
         ''') == 'FOO';
     }
->>>>>>> 478df7dd
+
 }