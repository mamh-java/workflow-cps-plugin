package com.cloudbees.groovy.cps

import com.cloudbees.groovy.cps.impl.ContinuationGroup
import com.cloudbees.groovy.cps.impl.CpsCallableInvocation
import com.cloudbees.groovy.cps.impl.DGMPatcher
import groovy.transform.NotYetImplemented
<<<<<<< HEAD
import org.codehaus.groovy.control.MultipleCompilationErrorsException
=======
>>>>>>> 20477123
import org.junit.Ignore
import org.junit.Test
import org.jvnet.hudson.test.Issue

/**
 *
 *
 * @author Kohsuke Kawaguchi
 */
class CpsTransformerTest extends AbstractGroovyCpsTest {
    @Test
    void helloWorld() {
        assert evalCPS("'hello world'.length()")==11
    }

    @Test
    void comparison() {
        for(int i in [1,2,3]) {
            for (int j in [1,2,3]) {
                assert evalCPS("${i} < ${j}") == (i<j);
                assert evalCPS("${i} <= ${j}")== (i<=j);
                assert evalCPS("${i} > ${j}") == (i>j);
                assert evalCPS("${i} >= ${j}")== (i>=j);
            }
        }
    }

    @Test
    void forInLoop() {
        assert evalCPS("x=0; for (i in [1,2,3,4,5]) x+=i; return x;")==15;
    }

    @Test
    void variableAssignment() {
        assert evalCPS("x=3; x+=2; return x;")==5;
    }

    @Test
    void localVariable() {
        assert evalCPS("int x=3; x+=2; return x;")==5;
    }

    @Test
    void increment() {
        assert evalCPS("""
            x=0;
            y = x++;
            z = ++x;
            return x+"."+y+"."+z;
        """)=="2.0.2";
    }

    @Test
    void decrement() {
        assert evalCPS("""
            x=5;
            y = x--;
            z = --x;
            return x+"."+y+"."+z;
        """)=="3.5.3";
    }

    @Test
    void break_() {
        assert evalCPS("""
            x=0;
            int i=0;
            for (i=0; i<5; i+=1) {
                break;
                x+=1;
            }
            return i+x;
        """)==0;
    }

    @Test
    void globalBreak_() {
        assert evalCPS("""
            x=0;
            int i=0;
            int j=0;

            I:
            for (i=0; i<5; i+=1) {
                J:
                for (j=0; j<5; j+=1) {
                  break I;
                  x+=1;
                }
                x+=1;
            }
            return i+"."+j+"."+x;
        """)=="0.0.0";
    }

    @Test
    void functionCall() {
        assert evalCPS("""
            int i=1;
            i.plus(2)
        """)==3;
    }

    @Test
    void functionCall0arg() {
        assert evalCPS("""
            123.toString()
        """)=="123";
    }

    @Test
    void constructorCall() {
        assert evalCPS("""
            new String("abc"+"def")
        """)=="abcdef";
    }

    @Test
    void constructorCall0arg() {
        assert evalCPS("""
            new String()
        """)=="";
    }

    @Issue('https://github.com/cloudbees/groovy-cps/issues/31')
    @Test
    void constructorList() {
        File f =  ['/parent', 'name'];
        println(f);
        assert evalCPS('''\
            File f = ['/parent', 'name']
            return f
        '''.stripIndent()) == new File('/parent', 'name')

        // Test the closure env
        assert evalCPS('''\
            def close = {String parent, String name -> [parent, name] as File}
            return close('/parent', 'name')
        '''.stripIndent()) == new File('/parent', 'name')
    }

    @Test
    void workflowCallingWorkflow() {
        assert evalCPS("""
            def fib(int x) {
              if (x==0)     return 0;
              if (x==1)     return 1;
              x = fib(x-1)+fib(x-2);    // assignment to make sure x is treated as local variable
              return x;
            }
            fib(10);
        """)==55
    }

    /**
     *
     */
    @Test
    void exceptionFromNonCpsCodeShouldBeCaughtByCatchBlockInCpsCode() {
        assert evalCPS("""
            def foo() {
              "abc".substring(5); // will caught exception
              return "fail";
            }

            try {
              return foo();
            } catch(StringIndexOutOfBoundsException e) {
              return e.message;
            }
        """)=="String index out of range: -2"
    }

    /**
     * while loop that evaluates to false and doesn't go through the body
     */
    @Test
    void whileLoop() {
        assert evalCPS("""
            int x=1;
            while (false) {
                x++;
            }
            return x;
        """)==1
    }

    /**
     * while loop that goes through several iterations.
     */
    @Test
    void whileLoop5() {
        assert evalCPS("""
            int x=1;
            while (x<5) {
                x++;
            }
            return x;
        """)==5
    }

    /**
     * do-while loop that evaluates to false immediately
     */
    @Test
    @Ignore
    void doWhileLoop() {
        assert evalCPS("""
            int x=1;
            do {
                x++;
            } while (false);
            return x;
        """)==2
    }

    /**
     * do/while loop that goes through several iterations.
     */
    @Test
    @Ignore
    void dowhileLoop5() {
        assert evalCPS("""
            int x=1;
            do {
                x++;
            } while (x<5);
            return x;
        """)==5
    }

    @Test
    void helloClosure() {
        assert evalCPS("""
            x = { -> 5 }
            return x();
        """)==5
    }

    @Test
    void closureShouldCaptureLiveVariables() {
        assert evalCPS("""
            def c1,c2;

            { ->
                def x = 0;
                c1 = { return x; }
                c2 = { v -> x=v; }
            }();

            r = ""+c1();
            c2(3);
            r += "."+c1();
            c2(5);
            r += "."+c1();

            return r;
        """)=="0.3.5"
    }

    @Test
    void closureHasImplicitItVariable() {
        assert evalCPS("""
            c = { it+1 }

            c(3);
        """)==4
    }

    /**
     * A common pattern of using closure as a configuration block requires
     * a library to set a delegate.
     */
    @Test
    void closureDelegateProperty() {
        assert evalCPS("""
            def config(c) {
                def map = [:];
                c.resolveStrategy = Closure.DELEGATE_FIRST;
                c.delegate = map;
                c();
                return map;
            }

            def x = config {
                foo = 3;
                bar = 'xyz';
                zot = bar;
                fog = containsKey('foo');
            }

            return [x.foo, x.bar, x.zot, x.fog].join('-');
        """)=="3-xyz-xyz-true"
    }

    @Test
    void serialization() {
        CpsCallableInvocation s = parseCps("""
            def plus3(int x) {
                return x+3;
            }

            for (int x=0; x<10; x++) {// meaningless code to cram as much coding construct as possible
                try {
                    while (false)
                        ;
                } catch(Exception e) {
                    ;
                }
            }
            1+plus3(3*2)
        """)
        def cx = new Continuable(s.invoke(null, null, Continuation.HALT))
        cx = roundtripSerialization(cx)
        assert 10==cx.run(null)
    }

    @Test
    void assertion() {
        // when assertion passes
        assert evalCPS("""
            assert true
            assert true : "message"
            return 3;
        """)==3

        try {
            evalCPS("""
                assert 1+2 == ((4));
            """)
            fail();
        } catch (AssertionError e) {
            assert e.message.contains("1+2 == ((4))")
        }

        try {
            evalCPS("""
                assert (1+2) == 4 : "with message";
            """)
            fail();
        } catch (AssertionError e) {
            assert e.message=="with message. Expression: assert (1+2) == 4 : \"with message\""
        }
    }

    @Test
    void unaryOps() {
        assert evalCPS("""
            def x = 5;
            def y = -x;
            def z = +x;

            return y+z;
""")==0;
    }

    @Test
    void not() {
        assert evalCPS("""
            def x = true;
            def y = !x;
            def z = !y;

            return "y="+y+",z="+z;
""")=="y=false,z=true";
    }

    @Test
    void bitwiseNegative() {
        assert evalCPS("""
            int x = 32;
            return ~x;
""")==-33;
    }

    @Test
    void gstring() {
        assert evalCPS('''
            def x = "foo";
            return "hello ${1+3}=${x}";
''')=="hello 4=foo";
    }

    @Issue('https://github.com/cloudbees/groovy-cps/issues/15')
    @Test
    @NotYetImplemented
    void gstringWithStringWriterClosure() {
        String script = '''
            String text = 'Foobar';
            String result = """${ w -> w << text}""".toString();
            return result;
        '''.stripIndent();
        assert evalCPSonly(script).getClass() == java.lang.String.class;
        assert evalCPS(script) == 'Foobar';
    }

    @Test
    void ternaryOp() {
        assert evalCPS('''
            return true ? 5 : null.makeCall();
''')==5;
    }

    @Test
    void ternaryOp2() {
        assert evalCPS("false ? bogus.noSuchCall() : 'zot'")=='zot';
    }

    @Test
    void ternaryOp3() {
        assert evalCPS("def x = 'ok'; def y = null; [x ?: 1, y ?: 2]") == ['ok', 2]
    }

    @Test
    void elvisOp() {
        assert evalCPS("def x=0; return ++x ?: -1")==1;
        assert evalCPS("def x=0; return x++ ?: -1")==-1;
    }

    @Test void logicalOp() {
        assert evalCPS("true && (false || false)") == false;
        assert evalCPS("true && (true || false)") == true;
        assert evalCPS("false && (true || false)") == false;
        assert evalCPS('''
            x = [0, 0, 0, 0]
            def set(index) {
                x[index - 1] = index
                true
            }
            def r = [
                true  && set(1),
                false && set(2),
                true  || set(3),
                false || set(4)
            ]
            "${r} ${x}"
        ''') == "[true, false, true, true] [1, 0, 0, 4]"
    }

    @Test
    void range() {
        assert evalCPS("def x=5; return (0..x)") == (0..5);
        assert evalCPS("def x=5; return (0..<x)") == (0..<5);
    }

    @Test
    void minusEqual() {
        assert evalCPS("def x=5; x-=3; return x;") == 2;
    }

    @Test
    void multiplyEqual() {
        assert evalCPS("def x=5; x*=3; return x;") == 15;
    }

    @Test
    void divEqual() {
        assert evalCPS("def x=50; x/=5; return x;") == 10;
    }

    /**
     * Testing {@link CpsDefaultGroovyMethods}.
     */
    @Ignore("TODO JENKINS-34064")
    @Test
    void each() {
        assert evalCPS("""
    def x = 0;
    (0..10).each { y -> x+=y; }
    return x;
""") == 55;
    }

    /**
     * Testing {@link CpsDefaultGroovyMethods} to ensure it doesn't kick in incorrectly
     * while processing synchronous code
     */
    @Test
    void syncEach() {
        assert evalCPS("""
    @NonCPS
    def sum() {
      def x = 0;
      (0..10).each { y -> x+=y; }
      return x;
    }

    sum()
""") == 55;
    }

    @Test
    void instanceOf() {
        assert evalCPS("null instanceof String")==false;
        assert evalCPS("3 instanceof Integer")==true;
        assert evalCPS("new RuntimeException() instanceof Exception")==true;
        assert evalCPS("'12345' instanceof String")==true;
    }

    @Test void safeNavigation() {
        assert evalCPS("def x = null; x?.stuff()") == null;
        assert evalCPS("def x = null; x?.stuff") == null;
        assert evalCPS("def x = null; x?.@stuff") == null;
    }

    @Test
    void compoundBitwiseAssignment() {
        [0,1,2,3,4].each { x->
            [0,1,2,3,4].each { y ->
                assert evalCPS("def x=${x}; x&=${y}; return x;")== (x&y);
                assert evalCPS("def x=${x}; x|=${y}; return x;")== (x|y);
                assert evalCPS("def x=${x}; x^=${y}; return x;")== (x^y);
            }
        }
    }

    @Test
    void attributeSet() {
        assert evalCPS("new java.awt.Point(1,2).@x") == 1;
    }

    @Test
    void attributeGet() {
        assert evalCPS("def p = new java.awt.Point(1,2); p.@x+=5; p.@x") == 6;
    }

    @Test
    void multidimensionalArrayInstantiation() {
        assert evalCPS("""
            def x = new int[3][4];
            int z = 0;
            for (int i=0; i<x.length; i++)
                z += x[i].length;
            return z;
        """) == 12;
    }

    @Test
    void arrayAccess() {
        assert evalCPS("def x = new int[3]; x[0]=1; x[1]=x[0]+2; x[1]+=4; return x[1]") == 7;
    }

    @Test
    void bitShift() {
        assert evalCPS("3<<3")==3*8;
        assert evalCPS("x=3; x<<=3; x")==3*8;
        assert evalCPS("5 >> 1")==5/2 as int;
        assert evalCPS("x=5; x>>=1; x")==5/2 as int;
        assert evalCPS("-1>>>1")==2147483647;
        assert evalCPS("x=-1; x>>>=1; x")==2147483647;

        assert evalCPS("x=[]; x<<'hello'; x<<'world'; x")==["hello","world"];
    }

    @Test
    void inOperator() {
        assert evalCPS("3 in [1,2,3]");
        assert evalCPS("'ascii' in String.class");
        assert !evalCPS("6 in [1,2,3]");
        assert !evalCPS("'ascii' in URL.class");
    }

    @Test
    void regexpOperator() {
        assert evalCPS("('cheesecheese' =~ 'cheese') as boolean")
        assert evalCPS("('cheesecheese' =~ /cheese/) as boolean")
        assert !evalCPS("('cheese' =~ /ham/) as boolean")

        assert evalCPS("('2009' ==~ /\\d+/) as boolean")
        assert !evalCPS("('holla' ==~ /\\d+/) as boolean")
    }

    @Issue("JENKINS-32062")
    @Test
    void arrayPassedToMethod() {
        assert evalCPS('def m(x) {x.size()}; def a = [1, 2]; a.size() + m(a)') == 4 // control case
        assert evalCPS('def m(x) {x.size()}; def a = [1, 2].toArray(); a.length + m(Arrays.asList(a))') == 4 // workaround #1
        assert evalCPS('@NonCPS def m(x) {x.length}; def a = [1, 2].toArray(); a.length + m(a)') == 4 // workaround #2
        assert evalCPS('def m(x) {x.length}; def a = [1, 2].toArray(); a.length + m(a)') == 4 // formerly: groovy.lang.MissingPropertyException: No such property: length for class: java.lang.Integer
    }

    @Issue("JENKINS-27893")
    @Test
    void varArgs() {
        assert evalCPS('def fn(String... args) { args.size() }; fn("one string")') == 1;
    }

    @Issue("JENKINS-28277")
    @Test
    void currying() {
        assert evalCPS('def nCopies = { int n, String str -> str*n }; def twice=nCopies.curry(2); twice("foo")') == "foofoo";
    }

    @Issue("JENKINS-28277")
    @Test
    void ncurrying_native_closure() {
        assert evalCPS('''
            @NonCPS
            def makeNativeClosure() {
                Collections.&binarySearch
            }
            def catSearcher = makeNativeClosure().ncurry(1,"cat")

            return [
                catSearcher(['ant','bee','dog']),
                catSearcher(['ant','bee','cat'])
            ]
        ''') == [-3,2];
    }


    @Test
    void method_pointer() {
        // method pointer to a native static method
        assert evalCPS('''
            def add = CpsTransformerTest.&add
            return [ add(1,2), add(3,4) ]
        ''') == [3,7]

        // method pointer to a native instance method
        assert evalCPS('''
            def contains = "foobar".&contains
            return [ contains('oo'), contains('xyz') ]
        ''') == [true,false]

        // method pointer to a CPS transformed method
        assert evalCPS('''
            class X {
                int z;
                X(int z) { this.z = z; }
                int add(int x, int y) { x+y+z }
            }

            def adder = (new X(1)).&add;
            def plus1 = adder.curry(10)

            return [ adder(100,1000), plus1(10000) ]
        ''') == [1101, 10011]
    }

    public static int add(int a, int b) { return a+b; }

    @Ignore("TODO JENKINS-34064")
    @Test
    void eachArray() {
        assert evalCPS("""
            def x = 0;
            [1, 2, 3].each { y -> x+=y; }
            return x;
        """) == 6;
    }

    @Issue('https://github.com/cloudbees/groovy-cps/issues/26')
    @Test
    void interfaceDeclaration() {
        assert evalCPS('''
            interface Strategy {
                Closure process(Object event)
            }
            return true
        ''') == true;
    }

    @Issue('https://github.com/cloudbees/groovy-cps/issues/26')
    @Test
    void emptyInterfaceDeclaration() {
        assert evalCPS('''
            interface Empty {}
            return true
        ''') == true;
    }

    public static class Base {
        @Override
        String toString() {
            return "base";
        }
    }
    @Test
    void superClass() {
        assert evalCPS('''
            class Foo extends CpsTransformerTest.Base {
                public String toString() {
                    return "x"+super.toString();
                }
            }
            new Foo().toString();
        ''')=="xbase"
    }

    @Test
    @Issue("https://github.com/cloudbees/groovy-cps/issues/42")
    void abstractMethod() {
        assert evalCPS('''
            abstract class Foo {
                abstract int val()
            }
            Foo foo = new Foo() {int val() {123}}
            foo.val()
        ''') == 123
    }
}<|MERGE_RESOLUTION|>--- conflicted
+++ resolved
@@ -3,11 +3,7 @@
 import com.cloudbees.groovy.cps.impl.ContinuationGroup
 import com.cloudbees.groovy.cps.impl.CpsCallableInvocation
 import com.cloudbees.groovy.cps.impl.DGMPatcher
-import groovy.transform.NotYetImplemented
-<<<<<<< HEAD
 import org.codehaus.groovy.control.MultipleCompilationErrorsException
-=======
->>>>>>> 20477123
 import org.junit.Ignore
 import org.junit.Test
 import org.jvnet.hudson.test.Issue
@@ -393,7 +389,6 @@
 
     @Issue('https://github.com/cloudbees/groovy-cps/issues/15')
     @Test
-    @NotYetImplemented
     void gstringWithStringWriterClosure() {
         String script = '''
             String text = 'Foobar';
