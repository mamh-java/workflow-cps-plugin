/*
 * The MIT License
 *
 * Copyright 2015 Jesse Glick.
 *
 * Permission is hereby granted, free of charge, to any person obtaining a copy
 * of this software and associated documentation files (the "Software"), to deal
 * in the Software without restriction, including without limitation the rights
 * to use, copy, modify, merge, publish, distribute, sublicense, and/or sell
 * copies of the Software, and to permit persons to whom the Software is
 * furnished to do so, subject to the following conditions:
 *
 * The above copyright notice and this permission notice shall be included in
 * all copies or substantial portions of the Software.
 *
 * THE SOFTWARE IS PROVIDED "AS IS", WITHOUT WARRANTY OF ANY KIND, EXPRESS OR
 * IMPLIED, INCLUDING BUT NOT LIMITED TO THE WARRANTIES OF MERCHANTABILITY,
 * FITNESS FOR A PARTICULAR PURPOSE AND NONINFRINGEMENT. IN NO EVENT SHALL THE
 * AUTHORS OR COPYRIGHT HOLDERS BE LIABLE FOR ANY CLAIM, DAMAGES OR OTHER
 * LIABILITY, WHETHER IN AN ACTION OF CONTRACT, TORT OR OTHERWISE, ARISING FROM,
 * OUT OF OR IN CONNECTION WITH THE SOFTWARE OR THE USE OR OTHER DEALINGS IN
 * THE SOFTWARE.
 */

package org.jenkinsci.plugins.workflow.cps;

import com.cloudbees.groovy.cps.CpsTransformer;
import hudson.model.Result;
import java.util.logging.Level;
import org.jenkinsci.plugins.workflow.flow.FlowExecutionOwner;
import org.jenkinsci.plugins.workflow.job.WorkflowJob;
import org.jenkinsci.plugins.workflow.job.WorkflowRun;
import org.jenkinsci.plugins.workflow.test.steps.SemaphoreStep;
import static org.junit.Assert.*;
import org.junit.ClassRule;
import org.junit.Rule;
import org.junit.Test;
import org.jvnet.hudson.test.BuildWatcher;
import org.jvnet.hudson.test.Issue;
import org.jvnet.hudson.test.LoggerRule;

public class CpsFlowDefinition2Test extends AbstractCpsFlowTest {

    @ClassRule public static BuildWatcher buildWatcher = new BuildWatcher();
    @Rule public LoggerRule logging = new LoggerRule();

    /**
     * I should be able to have DSL call into async step and then bring it to the completion.
     */
    @Test public void suspendExecutionAndComeBack() throws Exception {
        CpsFlowDefinition flow = new CpsFlowDefinition(
                "semaphore 'watch'\n" +
                "println 'Yo'");

        // get this going...
        createExecution(flow);
        exec.start();

        SemaphoreStep.waitForStart("watch/1", null);

        assertFalse("Expected the execution to be suspended but it has completed", exec.isComplete());

        FlowExecutionOwner owner = exec.getOwner();
        exec = roundtripXStream(exec);    // poor man's simulation of Jenkins restart
        exec.onLoad(owner);

        // now resume workflow execution
        SemaphoreStep.success("watch/1", null);

        exec.waitForSuspension();
        assertTrue(exec.isComplete());
    }

    @Test public void configRoundTrip() throws Exception {
        WorkflowJob job = jenkins.jenkins.createProject(WorkflowJob.class, "p");
        job.setDefinition(new CpsFlowDefinition("echo 'whatever'"));
        jenkins.configRoundtrip(job);
    }

    @Issue({"JENKINS-34599", "JENKINS-45629"})
    @Test public void fieldInitializers() throws Exception {
        WorkflowJob p = jenkins.jenkins.createProject(WorkflowJob.class, "p");
        p.setDefinition(new CpsFlowDefinition("class X {final String val; X(String _val) {val = _val}}; echo(/hello ${new X('world').val}/)", true));
        jenkins.assertLogContains("hello world", jenkins.buildAndAssertSuccess(p));
        p.setDefinition(new CpsFlowDefinition("class X {String world = 'world'; String message = 'hello ' + world}; echo(new X().message)", true));
        jenkins.assertLogContains("hello world", jenkins.buildAndAssertSuccess(p));
    }

    @Issue({"JENKINS-42563", "SECURITY-582"})
    @Test
    public void superCallsSandboxed() throws Exception {
        logging.record(CpsTransformer.class, Level.FINEST);
        WorkflowJob job = jenkins.jenkins.createProject(WorkflowJob.class, "p");
        job.setDefinition(new CpsFlowDefinition("class X extends groovy.json.JsonSlurper {def parse(url) {super.parse(new URL(url))}}; echo(/got ${new X().parse(\"${JENKINS_URL}api/json\")}/)", true));
        WorkflowRun r = jenkins.assertBuildStatus(Result.FAILURE, job.scheduleBuild2(0).get());
        jenkins.assertLogContains("org.jenkinsci.plugins.scriptsecurity.sandbox.RejectedAccessException: Scripts not permitted to use method groovy.json.JsonSlurper parse java.net.URL", r);
        job.setDefinition(new CpsFlowDefinition("class X extends groovy.json.JsonSlurper {def m(url) {super.parse(new URL(url))}}; echo(/got ${new X().m(\"${JENKINS_URL}api/json\")}/)", true));
        r = jenkins.assertBuildStatus(Result.FAILURE, job.scheduleBuild2(0).get());
        jenkins.assertLogContains("org.jenkinsci.plugins.scriptsecurity.sandbox.RejectedAccessException: Scripts not permitted to use method groovy.json.JsonSlurper parse java.net.URL", r);
        job.setDefinition(new CpsFlowDefinition("class X extends File {X(String f) {super(f)}}; echo(/got ${new X('x')}/)", true));
        r = jenkins.assertBuildStatus(Result.FAILURE, job.scheduleBuild2(0).get());
        jenkins.assertLogContains("org.jenkinsci.plugins.scriptsecurity.sandbox.RejectedAccessException: Scripts not permitted to use new java.io.File java.lang.String", r);
    }

    @Test
    public void sandboxInvokerUsed() throws Exception {
        WorkflowJob job = jenkins.jenkins.createProject(WorkflowJob.class, "p");
        job.setDefinition(new CpsFlowDefinition("[a: 1, b: 2].collectEntries { k, v ->\n" +
                "  Jenkins.getInstance()\n" +
                "  [(v): k]\n" +
                "}\n", true));

        WorkflowRun r = jenkins.assertBuildStatus(Result.FAILURE, job.scheduleBuild2(0).get());
        jenkins.assertLogContains("org.jenkinsci.plugins.scriptsecurity.sandbox.RejectedAccessException: Scripts not permitted to use staticMethod jenkins.model.Jenkins getInstance", r);
    }

    @Issue("SECURITY-551")
    @Test
    public void constructorSandbox() throws Exception {
        logging.record(CpsTransformer.class, Level.FINEST);
        WorkflowJob job = jenkins.jenkins.createProject(WorkflowJob.class, "p");
        job.setDefinition(new CpsFlowDefinition("class X {X() {Jenkins.instance.systemMessage = 'pwned'}}; new X()", true));
        WorkflowRun b = job.scheduleBuild2(0).get();
        assertNull(jenkins.jenkins.getSystemMessage());
        jenkins.assertBuildStatus(Result.FAILURE, b);
        jenkins.assertLogContains("org.jenkinsci.plugins.scriptsecurity.sandbox.RejectedAccessException: Scripts not permitted to use staticMethod jenkins.model.Jenkins getInstance", b);
    }

    @Issue("SECURITY-551")
    @Test
    public void fieldInitializerSandbox() throws Exception {
        logging.record(CpsTransformer.class, Level.FINEST);
        WorkflowJob job = jenkins.jenkins.createProject(WorkflowJob.class, "p");
        job.setDefinition(new CpsFlowDefinition("class X {def x = {Jenkins.instance.systemMessage = 'pwned'}()}; new X()", true));
        WorkflowRun b = job.scheduleBuild2(0).get();
        assertNull(jenkins.jenkins.getSystemMessage());
        jenkins.assertBuildStatus(Result.FAILURE, b);
        jenkins.assertLogContains("org.jenkinsci.plugins.scriptsecurity.sandbox.RejectedAccessException: Scripts not permitted to use staticMethod jenkins.model.Jenkins getInstance", b);
    }

    @Issue("SECURITY-551")
    @Test
    public void initializerSandbox() throws Exception {
        logging.record(CpsTransformer.class, Level.FINEST);
        WorkflowJob job = jenkins.jenkins.createProject(WorkflowJob.class, "p");
        job.setDefinition(new CpsFlowDefinition("class X {{Jenkins.instance.systemMessage = 'pwned'}}; new X()", true));
        WorkflowRun b = job.scheduleBuild2(0).get();
        assertNull(jenkins.jenkins.getSystemMessage());
        jenkins.assertBuildStatus(Result.FAILURE, b);
        jenkins.assertLogContains("org.jenkinsci.plugins.scriptsecurity.sandbox.RejectedAccessException: Scripts not permitted to use staticMethod jenkins.model.Jenkins getInstance", b);
    }

    @Test
    public void staticInitializerSandbox() throws Exception {
        logging.record(CpsTransformer.class, Level.FINEST);
        WorkflowJob job = jenkins.jenkins.createProject(WorkflowJob.class, "p");
        job.setDefinition(new CpsFlowDefinition("class X {static {Jenkins.instance.systemMessage = 'pwned'}}; new X()", true));
        WorkflowRun b = job.scheduleBuild2(0).get();
        assertNull(jenkins.jenkins.getSystemMessage());
        jenkins.assertBuildStatus(Result.FAILURE, b);
        jenkins.assertLogContains("org.jenkinsci.plugins.scriptsecurity.sandbox.RejectedAccessException: Scripts not permitted to use staticMethod jenkins.model.Jenkins getInstance", b);
    }

    @Test
    public void traitsSandbox() throws Exception {
        logging.record(CpsTransformer.class, Level.FINEST);
        WorkflowJob job = jenkins.jenkins.createProject(WorkflowJob.class, "p");
        job.setDefinition(new CpsFlowDefinition("trait T {void m() {Jenkins.instance.systemMessage = 'pwned'}}; class X implements T {}; new X().m()", true));
        WorkflowRun b = job.scheduleBuild2(0).get();
        assertNull(jenkins.jenkins.getSystemMessage());
        jenkins.assertBuildStatus(Result.FAILURE, b);
        /* TODO instead it fails in some cryptic spot while trying to translate the body of the trait
        jenkins.assertLogContains("org.jenkinsci.plugins.scriptsecurity.sandbox.RejectedAccessException: Scripts not permitted to use staticMethod jenkins.model.Jenkins getInstance", b);
        */
        job.setDefinition(new CpsFlowDefinition("trait T {void m() {Jenkins.instance.systemMessage = 'pwned'}}; T t = new TreeSet() as T; t.m()", true));
        b = job.scheduleBuild2(0).get();
        assertNull(jenkins.jenkins.getSystemMessage());
        jenkins.assertBuildStatus(Result.FAILURE, b);
        // TODO this one fails with a NullPointerException
    }

    @Issue("SECURITY-566")
    @Test public void typeCoercion() throws Exception {
        logging.record(CpsTransformer.class, Level.FINEST);
        WorkflowJob job = jenkins.jenkins.createProject(WorkflowJob.class, "p");
        job.setDefinition(new CpsFlowDefinition("interface I {Object getInstance()}; println((Jenkins as I).instance)", true));
        WorkflowRun b = job.scheduleBuild2(0).get();
        assertNull(jenkins.jenkins.getSystemMessage());
        jenkins.assertBuildStatus(Result.FAILURE, b);
        jenkins.assertLogContains("org.jenkinsci.plugins.scriptsecurity.sandbox.RejectedAccessException: Scripts not permitted to use staticMethod jenkins.model.Jenkins getInstance", b);
        // Not really the same but just checking:
        job.setDefinition(new CpsFlowDefinition("interface I {Object getInstance()}; I i = {Jenkins.instance}; println(i.instance)", true));
        b = job.scheduleBuild2(0).get();
        assertNull(jenkins.jenkins.getSystemMessage());
        jenkins.assertBuildStatus(Result.FAILURE, b);
        jenkins.assertLogContains("org.jenkinsci.plugins.scriptsecurity.sandbox.RejectedAccessException: Scripts not permitted to use staticMethod jenkins.model.Jenkins getInstance", b);
    }

    @Issue("SECURITY-580")
    @Test public void positionalConstructors() throws Exception {
        logging.record(CpsTransformer.class, Level.FINEST);
        WorkflowJob p = jenkins.jenkins.createProject(WorkflowJob.class, "p");
        // Control cases:
        p.setDefinition(new CpsFlowDefinition("def u = ['http://nowhere.net/'] as URL; echo(/$u/)", true));
        jenkins.buildAndAssertSuccess(p);
        p.setDefinition(new CpsFlowDefinition("URL u = ['http://nowhere.net/']; echo(/$u/)", true));
        jenkins.buildAndAssertSuccess(p);
        p.setDefinition(new CpsFlowDefinition("def f = new File('/tmp'); echo(/$f/)", true));
        jenkins.assertLogContains("org.jenkinsci.plugins.scriptsecurity.sandbox.RejectedAccessException: Scripts not permitted to use new java.io.File java.lang.String", jenkins.assertBuildStatus(Result.FAILURE, p.scheduleBuild2(0)));
        // Test cases:
        p.setDefinition(new CpsFlowDefinition("def f = ['/tmp'] as File; echo(/$f/)", true));
        jenkins.assertLogContains("org.jenkinsci.plugins.scriptsecurity.sandbox.RejectedAccessException: Scripts not permitted to use new java.io.File java.lang.String", jenkins.assertBuildStatus(Result.FAILURE, p.scheduleBuild2(0)));
        p.setDefinition(new CpsFlowDefinition("File f = ['/tmp']; echo(/$f/)", true));
        jenkins.assertLogContains("org.jenkinsci.plugins.scriptsecurity.sandbox.RejectedAccessException: Scripts not permitted to use new java.io.File java.lang.String", jenkins.assertBuildStatus(Result.FAILURE, p.scheduleBuild2(0)));
    }

    @Issue("SECURITY-567")
    @Test public void methodPointers() throws Exception {
        logging.record(CpsTransformer.class, Level.FINEST);
        WorkflowJob job = jenkins.jenkins.createProject(WorkflowJob.class, "p");
        job.setDefinition(new CpsFlowDefinition("println((Jenkins.&getInstance)())", true));
        WorkflowRun b = job.scheduleBuild2(0).get();
        jenkins.assertBuildStatus(Result.FAILURE, b);
        jenkins.assertLogContains("org.jenkinsci.plugins.scriptsecurity.sandbox.RejectedAccessException: Scripts not permitted to use staticMethod jenkins.model.Jenkins getInstance", b);
    }

<<<<<<< HEAD
    @Issue("JENKINS-46391")
    @Test
    public void tildePattern() throws Exception {
        WorkflowJob job = jenkins.jenkins.createProject(WorkflowJob.class, "p");
        job.setDefinition(new CpsFlowDefinition("def f = ~/f.*/; f.matcher('foo').matches()", true));
        jenkins.buildAndAssertSuccess(job);
=======
    @Issue("JENKINS-46088")
    @Test
    public void matcherTypeAssignment() throws Exception {
        logging.record(CpsTransformer.class, Level.FINEST);
        WorkflowJob p = jenkins.jenkins.createProject(WorkflowJob.class, "p");
        p.setDefinition(new CpsFlowDefinition("@NonCPS\n" +
                "def nonCPSMatcherMethod(String x) {\n" +
                "  java.util.regex.Matcher m = x =~ /bla/\n" +
                "  return m.matches()\n" +
                "}\n" +
                "def cpsMatcherMethod(String x) {\n" +
                "  java.util.regex.Matcher m = x =~ /bla/\n" +
                "  return m.matches()\n" +
                "}\n" +
                "assert !nonCPSMatcherMethod('foo')\n" +
                "assert !cpsMatcherMethod('foo')\n", true));

        jenkins.buildAndAssertSuccess(p);
    }

    @Issue("JENKINS-46088")
    @Test
    public void rhsOfDeclarationTransformedInNonCPS() throws Exception {
        logging.record(CpsTransformer.class, Level.FINEST);
        WorkflowJob job = jenkins.jenkins.createProject(WorkflowJob.class, "p");
        job.setDefinition(new CpsFlowDefinition("@NonCPS\n" +
                "def willFail() {\n" +
                "  jenkins.model.Jenkins x = jenkins.model.Jenkins.getInstance()\n" +
                "}\n" +
                "willFail()\n", true));
        WorkflowRun b = job.scheduleBuild2(0).get();
        jenkins.assertBuildStatus(Result.FAILURE, b);
        jenkins.assertLogContains("org.jenkinsci.plugins.scriptsecurity.sandbox.RejectedAccessException: Scripts not permitted to use staticMethod jenkins.model.Jenkins getInstance", b);
    }

    @Issue("JENKINS-46088")
    @Test
    public void rhsOfDeclarationSandboxedInCPS() throws Exception {
        logging.record(CpsTransformer.class, Level.FINEST);
        WorkflowJob job = jenkins.jenkins.createProject(WorkflowJob.class, "p");
        job.setDefinition(new CpsFlowDefinition("jenkins.model.Jenkins x = jenkins.model.Jenkins.getInstance()\n", true));
        WorkflowRun b = job.scheduleBuild2(0).get();
        jenkins.assertBuildStatus(Result.FAILURE, b);
        jenkins.assertLogContains("org.jenkinsci.plugins.scriptsecurity.sandbox.RejectedAccessException: Scripts not permitted to use staticMethod jenkins.model.Jenkins getInstance", b);

>>>>>>> 616e3ada
    }
}<|MERGE_RESOLUTION|>--- conflicted
+++ resolved
@@ -224,14 +224,14 @@
         jenkins.assertLogContains("org.jenkinsci.plugins.scriptsecurity.sandbox.RejectedAccessException: Scripts not permitted to use staticMethod jenkins.model.Jenkins getInstance", b);
     }
 
-<<<<<<< HEAD
     @Issue("JENKINS-46391")
     @Test
     public void tildePattern() throws Exception {
         WorkflowJob job = jenkins.jenkins.createProject(WorkflowJob.class, "p");
         job.setDefinition(new CpsFlowDefinition("def f = ~/f.*/; f.matcher('foo').matches()", true));
         jenkins.buildAndAssertSuccess(job);
-=======
+    }
+
     @Issue("JENKINS-46088")
     @Test
     public void matcherTypeAssignment() throws Exception {
@@ -276,7 +276,5 @@
         WorkflowRun b = job.scheduleBuild2(0).get();
         jenkins.assertBuildStatus(Result.FAILURE, b);
         jenkins.assertLogContains("org.jenkinsci.plugins.scriptsecurity.sandbox.RejectedAccessException: Scripts not permitted to use staticMethod jenkins.model.Jenkins getInstance", b);
-
->>>>>>> 616e3ada
     }
 }