/*
 * The MIT License
 *
 * Copyright 2015 Jesse Glick.
 *
 * Permission is hereby granted, free of charge, to any person obtaining a copy
 * of this software and associated documentation files (the "Software"), to deal
 * in the Software without restriction, including without limitation the rights
 * to use, copy, modify, merge, publish, distribute, sublicense, and/or sell
 * copies of the Software, and to permit persons to whom the Software is
 * furnished to do so, subject to the following conditions:
 *
 * The above copyright notice and this permission notice shall be included in
 * all copies or substantial portions of the Software.
 *
 * THE SOFTWARE IS PROVIDED "AS IS", WITHOUT WARRANTY OF ANY KIND, EXPRESS OR
 * IMPLIED, INCLUDING BUT NOT LIMITED TO THE WARRANTIES OF MERCHANTABILITY,
 * FITNESS FOR A PARTICULAR PURPOSE AND NONINFRINGEMENT. IN NO EVENT SHALL THE
 * AUTHORS OR COPYRIGHT HOLDERS BE LIABLE FOR ANY CLAIM, DAMAGES OR OTHER
 * LIABILITY, WHETHER IN AN ACTION OF CONTRACT, TORT OR OTHERWISE, ARISING FROM,
 * OUT OF OR IN CONNECTION WITH THE SOFTWARE OR THE USE OR OTHER DEALINGS IN
 * THE SOFTWARE.
 */

package org.jenkinsci.plugins.workflow.cps;

import com.cloudbees.groovy.cps.CpsTransformer;
import hudson.model.Result;
import java.util.logging.Level;
import org.jenkinsci.plugins.workflow.flow.FlowExecutionOwner;
import org.jenkinsci.plugins.workflow.job.WorkflowJob;
import org.jenkinsci.plugins.workflow.job.WorkflowRun;
import org.jenkinsci.plugins.workflow.test.steps.SemaphoreStep;
import static org.junit.Assert.*;
import org.junit.ClassRule;
import org.junit.Rule;
import org.junit.Test;
import org.jvnet.hudson.test.BuildWatcher;
import org.jvnet.hudson.test.Issue;
import org.jvnet.hudson.test.LoggerRule;

public class CpsFlowDefinition2Test extends AbstractCpsFlowTest {

    @ClassRule public static BuildWatcher buildWatcher = new BuildWatcher();
    @Rule public LoggerRule logging = new LoggerRule();

    /**
     * I should be able to have DSL call into async step and then bring it to the completion.
     */
    @Test public void suspendExecutionAndComeBack() throws Exception {
        CpsFlowDefinition flow = new CpsFlowDefinition(
                "semaphore 'watch'\n" +
                "println 'Yo'");

        // get this going...
        createExecution(flow);
        exec.start();

        SemaphoreStep.waitForStart("watch/1", null);

        assertFalse("Expected the execution to be suspended but it has completed", exec.isComplete());

        FlowExecutionOwner owner = exec.getOwner();
        exec = roundtripXStream(exec);    // poor man's simulation of Jenkins restart
        exec.onLoad(owner);

        // now resume workflow execution
        SemaphoreStep.success("watch/1", null);

        exec.waitForSuspension();
        assertTrue(exec.isComplete());
    }

    @Test public void configRoundTrip() throws Exception {
        WorkflowJob job = jenkins.jenkins.createProject(WorkflowJob.class, "p");
        job.setDefinition(new CpsFlowDefinition("echo 'whatever'"));
        jenkins.configRoundtrip(job);
    }

    @Issue({"JENKINS-34599", "JENKINS-45629"})
    @Test public void fieldInitializers() throws Exception {
        WorkflowJob p = jenkins.jenkins.createProject(WorkflowJob.class, "p");
        p.setDefinition(new CpsFlowDefinition("class X {final String val; X(String _val) {val = _val}}; echo(/hello ${new X('world').val}/)", true));
        jenkins.assertLogContains("hello world", jenkins.buildAndAssertSuccess(p));
        p.setDefinition(new CpsFlowDefinition("class X {String world = 'world'; String message = 'hello ' + world}; echo(new X().message)", true));
        jenkins.assertLogContains("hello world", jenkins.buildAndAssertSuccess(p));
    }

    @Issue({"JENKINS-42563", "SECURITY-582"})
    @Test
    public void superCallsSandboxed() throws Exception {
        logging.record(CpsTransformer.class, Level.FINEST);
        WorkflowJob job = jenkins.jenkins.createProject(WorkflowJob.class, "p");
        job.setDefinition(new CpsFlowDefinition("class X extends groovy.json.JsonSlurper {def parse(url) {super.parse(new URL(url))}}; echo(/got ${new X().parse(\"${JENKINS_URL}api/json\")}/)", true));
        WorkflowRun r = jenkins.assertBuildStatus(Result.FAILURE, job.scheduleBuild2(0).get());
        jenkins.assertLogContains("org.jenkinsci.plugins.scriptsecurity.sandbox.RejectedAccessException: Scripts not permitted to use method groovy.json.JsonSlurper parse java.net.URL", r);
        job.setDefinition(new CpsFlowDefinition("class X extends groovy.json.JsonSlurper {def m(url) {super.parse(new URL(url))}}; echo(/got ${new X().m(\"${JENKINS_URL}api/json\")}/)", true));
        r = jenkins.assertBuildStatus(Result.FAILURE, job.scheduleBuild2(0).get());
        jenkins.assertLogContains("org.jenkinsci.plugins.scriptsecurity.sandbox.RejectedAccessException: Scripts not permitted to use method groovy.json.JsonSlurper parse java.net.URL", r);
        job.setDefinition(new CpsFlowDefinition("class X extends File {X(String f) {super(f)}}; echo(/got ${new X('x')}/)", true));
        r = jenkins.assertBuildStatus(Result.FAILURE, job.scheduleBuild2(0).get());
        jenkins.assertLogContains("org.jenkinsci.plugins.scriptsecurity.sandbox.RejectedAccessException: Scripts not permitted to use new java.io.File java.lang.String", r);
    }

    @Test
    public void sandboxInvokerUsed() throws Exception {
        WorkflowJob job = jenkins.jenkins.createProject(WorkflowJob.class, "p");
        job.setDefinition(new CpsFlowDefinition("[a: 1, b: 2].collectEntries { k, v ->\n" +
                "  Jenkins.getInstance()\n" +
                "  [(v): k]\n" +
                "}\n", true));

        WorkflowRun r = jenkins.assertBuildStatus(Result.FAILURE, job.scheduleBuild2(0).get());
        jenkins.assertLogContains("org.jenkinsci.plugins.scriptsecurity.sandbox.RejectedAccessException: Scripts not permitted to use staticMethod jenkins.model.Jenkins getInstance", r);
    }

    @Issue("SECURITY-551")
    @Test
    public void constructorSandbox() throws Exception {
        logging.record(CpsTransformer.class, Level.FINEST);
        WorkflowJob job = jenkins.jenkins.createProject(WorkflowJob.class, "p");
        job.setDefinition(new CpsFlowDefinition("class X {X() {Jenkins.instance.systemMessage = 'pwned'}}; new X()", true));
        WorkflowRun b = job.scheduleBuild2(0).get();
        assertNull(jenkins.jenkins.getSystemMessage());
        jenkins.assertBuildStatus(Result.FAILURE, b);
        jenkins.assertLogContains("org.jenkinsci.plugins.scriptsecurity.sandbox.RejectedAccessException: Scripts not permitted to use staticMethod jenkins.model.Jenkins getInstance", b);
    }

    @Issue("SECURITY-551")
    @Test
    public void fieldInitializerSandbox() throws Exception {
        logging.record(CpsTransformer.class, Level.FINEST);
        WorkflowJob job = jenkins.jenkins.createProject(WorkflowJob.class, "p");
        job.setDefinition(new CpsFlowDefinition("class X {def x = {Jenkins.instance.systemMessage = 'pwned'}()}; new X()", true));
        WorkflowRun b = job.scheduleBuild2(0).get();
        assertNull(jenkins.jenkins.getSystemMessage());
        jenkins.assertBuildStatus(Result.FAILURE, b);
        jenkins.assertLogContains("org.jenkinsci.plugins.scriptsecurity.sandbox.RejectedAccessException: Scripts not permitted to use staticMethod jenkins.model.Jenkins getInstance", b);
    }

    @Issue("SECURITY-551")
    @Test
    public void initializerSandbox() throws Exception {
        logging.record(CpsTransformer.class, Level.FINEST);
        WorkflowJob job = jenkins.jenkins.createProject(WorkflowJob.class, "p");
        job.setDefinition(new CpsFlowDefinition("class X {{Jenkins.instance.systemMessage = 'pwned'}}; new X()", true));
        WorkflowRun b = job.scheduleBuild2(0).get();
        assertNull(jenkins.jenkins.getSystemMessage());
        jenkins.assertBuildStatus(Result.FAILURE, b);
        jenkins.assertLogContains("org.jenkinsci.plugins.scriptsecurity.sandbox.RejectedAccessException: Scripts not permitted to use staticMethod jenkins.model.Jenkins getInstance", b);
    }

    @Test
    public void staticInitializerSandbox() throws Exception {
        logging.record(CpsTransformer.class, Level.FINEST);
        WorkflowJob job = jenkins.jenkins.createProject(WorkflowJob.class, "p");
        job.setDefinition(new CpsFlowDefinition("class X {static {Jenkins.instance.systemMessage = 'pwned'}}; new X()", true));
        WorkflowRun b = job.scheduleBuild2(0).get();
        assertNull(jenkins.jenkins.getSystemMessage());
        jenkins.assertBuildStatus(Result.FAILURE, b);
        jenkins.assertLogContains("org.jenkinsci.plugins.scriptsecurity.sandbox.RejectedAccessException: Scripts not permitted to use staticMethod jenkins.model.Jenkins getInstance", b);
    }

    @Test
    public void traitsSandbox() throws Exception {
        logging.record(CpsTransformer.class, Level.FINEST);
        WorkflowJob job = jenkins.jenkins.createProject(WorkflowJob.class, "p");
        job.setDefinition(new CpsFlowDefinition("trait T {void m() {Jenkins.instance.systemMessage = 'pwned'}}; class X implements T {}; new X().m()", true));
        WorkflowRun b = job.scheduleBuild2(0).get();
        assertNull(jenkins.jenkins.getSystemMessage());
        jenkins.assertBuildStatus(Result.FAILURE, b);
        /* TODO instead it fails in some cryptic spot while trying to translate the body of the trait
        jenkins.assertLogContains("org.jenkinsci.plugins.scriptsecurity.sandbox.RejectedAccessException: Scripts not permitted to use staticMethod jenkins.model.Jenkins getInstance", b);
        */
        job.setDefinition(new CpsFlowDefinition("trait T {void m() {Jenkins.instance.systemMessage = 'pwned'}}; T t = new TreeSet() as T; t.m()", true));
        b = job.scheduleBuild2(0).get();
        assertNull(jenkins.jenkins.getSystemMessage());
        jenkins.assertBuildStatus(Result.FAILURE, b);
        // TODO this one fails with a NullPointerException
    }

    @Issue("SECURITY-566")
    @Test public void typeCoercion() throws Exception {
        logging.record(CpsTransformer.class, Level.FINEST);
        WorkflowJob job = jenkins.jenkins.createProject(WorkflowJob.class, "p");
        job.setDefinition(new CpsFlowDefinition("interface I {Object getInstance()}; println((Jenkins as I).instance)", true));
        WorkflowRun b = job.scheduleBuild2(0).get();
        assertNull(jenkins.jenkins.getSystemMessage());
        jenkins.assertBuildStatus(Result.FAILURE, b);
        jenkins.assertLogContains("org.jenkinsci.plugins.scriptsecurity.sandbox.RejectedAccessException: Scripts not permitted to use staticMethod jenkins.model.Jenkins getInstance", b);
        // Not really the same but just checking:
        job.setDefinition(new CpsFlowDefinition("interface I {Object getInstance()}; I i = {Jenkins.instance}; println(i.instance)", true));
        b = job.scheduleBuild2(0).get();
        assertNull(jenkins.jenkins.getSystemMessage());
        jenkins.assertBuildStatus(Result.FAILURE, b);
        jenkins.assertLogContains("org.jenkinsci.plugins.scriptsecurity.sandbox.RejectedAccessException: Scripts not permitted to use staticMethod jenkins.model.Jenkins getInstance", b);
    }

    @Issue("SECURITY-580")
    @Test public void positionalConstructors() throws Exception {
        logging.record(CpsTransformer.class, Level.FINEST);
        WorkflowJob p = jenkins.jenkins.createProject(WorkflowJob.class, "p");
        // Control cases:
        p.setDefinition(new CpsFlowDefinition("def u = ['http://nowhere.net/'] as URL; echo(/$u/)", true));
        jenkins.buildAndAssertSuccess(p);
        p.setDefinition(new CpsFlowDefinition("URL u = ['http://nowhere.net/']; echo(/$u/)", true));
        jenkins.buildAndAssertSuccess(p);
        p.setDefinition(new CpsFlowDefinition("def f = new File('/tmp'); echo(/$f/)", true));
        jenkins.assertLogContains("org.jenkinsci.plugins.scriptsecurity.sandbox.RejectedAccessException: Scripts not permitted to use new java.io.File java.lang.String", jenkins.assertBuildStatus(Result.FAILURE, p.scheduleBuild2(0)));
        // Test cases:
        p.setDefinition(new CpsFlowDefinition("def f = ['/tmp'] as File; echo(/$f/)", true));
        jenkins.assertLogContains("org.jenkinsci.plugins.scriptsecurity.sandbox.RejectedAccessException: Scripts not permitted to use new java.io.File java.lang.String", jenkins.assertBuildStatus(Result.FAILURE, p.scheduleBuild2(0)));
        p.setDefinition(new CpsFlowDefinition("File f = ['/tmp']; echo(/$f/)", true));
        jenkins.assertLogContains("org.jenkinsci.plugins.scriptsecurity.sandbox.RejectedAccessException: Scripts not permitted to use new java.io.File java.lang.String", jenkins.assertBuildStatus(Result.FAILURE, p.scheduleBuild2(0)));
    }

    @Issue("SECURITY-567")
    @Test public void methodPointers() throws Exception {
        logging.record(CpsTransformer.class, Level.FINEST);
        WorkflowJob job = jenkins.jenkins.createProject(WorkflowJob.class, "p");
        job.setDefinition(new CpsFlowDefinition("println((Jenkins.&getInstance)())", true));
        WorkflowRun b = job.scheduleBuild2(0).get();
        jenkins.assertBuildStatus(Result.FAILURE, b);
        jenkins.assertLogContains("org.jenkinsci.plugins.scriptsecurity.sandbox.RejectedAccessException: Scripts not permitted to use staticMethod jenkins.model.Jenkins getInstance", b);
    }

<<<<<<< HEAD
    @Issue("JENKINS-38052")
    @Test
    public void curriedClosuresInParallel() throws Exception {
        WorkflowJob job = jenkins.jenkins.createProject(WorkflowJob.class, "p");
        job.setDefinition(new CpsFlowDefinition("def example_c = { input -> node { echo \"$input\" } }\n" +
                "def map = [:]\n" +
                "map['spam'] = example_c.curry('spam')\n" +
                "map['eggs'] = example_c.curry('eggs')\n" +
                "parallel map\n", true));
        WorkflowRun b = jenkins.buildAndAssertSuccess(job);
        jenkins.assertLogContains("[spam] spam", b);
        jenkins.assertLogContains("[eggs] eggs", b);
    }

    @Issue("JENKINS-27916")
    @Test
    public void gStringInMapKey() throws Exception {
        WorkflowJob job = jenkins.jenkins.createProject(WorkflowJob.class, "p");
        job.setDefinition(new CpsFlowDefinition("def s1 = \"first-${env.BUILD_NUMBER}\"\n" +
                "def s2 = \"second-${env.BUILD_NUMBER}\"\n" +
                "def m = [(s1): 'first-key',\n" +
                "  \"${s2}\": 'second-key',\n" +
                "  \"third-${env.BUILD_NUMBER}\": 'third-key']\n" +
                "m.each { k, v -> echo \"${k}:${v}\" }\n", true));

        WorkflowRun b = jenkins.buildAndAssertSuccess(job);
        jenkins.assertLogContains("first-1:first-key", b);
        jenkins.assertLogContains("second-1:second-key", b);
        jenkins.assertLogContains("third-1:third-key", b);
    }

    @Issue("JENKINS-41248")
    @Test
    public void explicitSetter() throws Exception {
        WorkflowJob job = jenkins.jenkins.createProject(WorkflowJob.class, "p");
        job.setDefinition(new CpsFlowDefinition("class Foo {\n" +
                "    private int a\n" +
                "    void setA(int a) {\n" +
                "        this.a = a\n" +
                "    }\n" +
                "    String getA() {\n" +
                "        return a\n" +
                "    }\n" +
                "}\n" +
                "Foo foo = new Foo()\n" +
                "foo.setA(10)\n" +
                "echo \"a is ${foo.getA()}\"", true));
        WorkflowRun b = jenkins.buildAndAssertSuccess(job);

        jenkins.assertLogContains("a is 10", b);
    }

    @Issue("JENKINS-28321")
    @Test
    public void whitelistedMethodPointer() throws Exception {
        WorkflowJob job = jenkins.createProject(WorkflowJob.class, "p");
        job.setDefinition(new CpsFlowDefinition("def foo = 'lowercase'\n" +
                "def bar = foo.&toUpperCase\n" +
                "echo bar.call()\n", true));

        WorkflowRun b = jenkins.buildAndAssertSuccess(job);

        jenkins.assertLogContains("LOWERCASE", b);
=======
    @Issue("JENKINS-46391")
    @Test
    public void tildePattern() throws Exception {
        WorkflowJob job = jenkins.jenkins.createProject(WorkflowJob.class, "p");
        job.setDefinition(new CpsFlowDefinition("def f = ~/f.*/; f.matcher('foo').matches()", true));
        jenkins.buildAndAssertSuccess(job);
    }

    @Issue("JENKINS-46088")
    @Test
    public void matcherTypeAssignment() throws Exception {
        logging.record(CpsTransformer.class, Level.FINEST);
        WorkflowJob p = jenkins.jenkins.createProject(WorkflowJob.class, "p");
        p.setDefinition(new CpsFlowDefinition("@NonCPS\n" +
                "def nonCPSMatcherMethod(String x) {\n" +
                "  java.util.regex.Matcher m = x =~ /bla/\n" +
                "  return m.matches()\n" +
                "}\n" +
                "def cpsMatcherMethod(String x) {\n" +
                "  java.util.regex.Matcher m = x =~ /bla/\n" +
                "  return m.matches()\n" +
                "}\n" +
                "assert !nonCPSMatcherMethod('foo')\n" +
                "assert !cpsMatcherMethod('foo')\n", true));

        jenkins.buildAndAssertSuccess(p);
    }

    @Issue("JENKINS-46088")
    @Test
    public void rhsOfDeclarationTransformedInNonCPS() throws Exception {
        logging.record(CpsTransformer.class, Level.FINEST);
        WorkflowJob job = jenkins.jenkins.createProject(WorkflowJob.class, "p");
        job.setDefinition(new CpsFlowDefinition("@NonCPS\n" +
                "def willFail() {\n" +
                "  jenkins.model.Jenkins x = jenkins.model.Jenkins.getInstance()\n" +
                "}\n" +
                "willFail()\n", true));
        WorkflowRun b = job.scheduleBuild2(0).get();
        jenkins.assertBuildStatus(Result.FAILURE, b);
        jenkins.assertLogContains("org.jenkinsci.plugins.scriptsecurity.sandbox.RejectedAccessException: Scripts not permitted to use staticMethod jenkins.model.Jenkins getInstance", b);
    }

    @Issue("JENKINS-46088")
    @Test
    public void rhsOfDeclarationSandboxedInCPS() throws Exception {
        logging.record(CpsTransformer.class, Level.FINEST);
        WorkflowJob job = jenkins.jenkins.createProject(WorkflowJob.class, "p");
        job.setDefinition(new CpsFlowDefinition("jenkins.model.Jenkins x = jenkins.model.Jenkins.getInstance()\n", true));
        WorkflowRun b = job.scheduleBuild2(0).get();
        jenkins.assertBuildStatus(Result.FAILURE, b);
        jenkins.assertLogContains("org.jenkinsci.plugins.scriptsecurity.sandbox.RejectedAccessException: Scripts not permitted to use staticMethod jenkins.model.Jenkins getInstance", b);
    }

    @Issue("JENKINS-47064")
    @Test
    public void booleanClosureWrapperFromDGM() throws Exception {
        WorkflowJob job = jenkins.jenkins.createProject(WorkflowJob.class, "p");
        job.setDefinition(new CpsFlowDefinition("assert ['a', 'b'].every { sleep 1; return it != null }\n", true));
        jenkins.buildAndAssertSuccess(job);
>>>>>>> 59c88c71
    }
}<|MERGE_RESOLUTION|>--- conflicted
+++ resolved
@@ -224,7 +224,6 @@
         jenkins.assertLogContains("org.jenkinsci.plugins.scriptsecurity.sandbox.RejectedAccessException: Scripts not permitted to use staticMethod jenkins.model.Jenkins getInstance", b);
     }
 
-<<<<<<< HEAD
     @Issue("JENKINS-38052")
     @Test
     public void curriedClosuresInParallel() throws Exception {
@@ -288,7 +287,8 @@
         WorkflowRun b = jenkins.buildAndAssertSuccess(job);
 
         jenkins.assertLogContains("LOWERCASE", b);
-=======
+    }
+
     @Issue("JENKINS-46391")
     @Test
     public void tildePattern() throws Exception {
@@ -349,6 +349,5 @@
         WorkflowJob job = jenkins.jenkins.createProject(WorkflowJob.class, "p");
         job.setDefinition(new CpsFlowDefinition("assert ['a', 'b'].every { sleep 1; return it != null }\n", true));
         jenkins.buildAndAssertSuccess(job);
->>>>>>> 59c88c71
     }
 }