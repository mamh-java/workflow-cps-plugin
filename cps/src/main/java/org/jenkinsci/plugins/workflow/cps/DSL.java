/*
 * The MIT License
 *
 * Copyright (c) 2013-2014, CloudBees, Inc.
 *
 * Permission is hereby granted, free of charge, to any person obtaining a copy
 * of this software and associated documentation files (the "Software"), to deal
 * in the Software without restriction, including without limitation the rights
 * to use, copy, modify, merge, publish, distribute, sublicense, and/or sell
 * copies of the Software, and to permit persons to whom the Software is
 * furnished to do so, subject to the following conditions:
 *
 * The above copyright notice and this permission notice shall be included in
 * all copies or substantial portions of the Software.
 *
 * THE SOFTWARE IS PROVIDED "AS IS", WITHOUT WARRANTY OF ANY KIND, EXPRESS OR
 * IMPLIED, INCLUDING BUT NOT LIMITED TO THE WARRANTIES OF MERCHANTABILITY,
 * FITNESS FOR A PARTICULAR PURPOSE AND NONINFRINGEMENT. IN NO EVENT SHALL THE
 * AUTHORS OR COPYRIGHT HOLDERS BE LIABLE FOR ANY CLAIM, DAMAGES OR OTHER
 * LIABILITY, WHETHER IN AN ACTION OF CONTRACT, TORT OR OTHERWISE, ARISING FROM,
 * OUT OF OR IN CONNECTION WITH THE SOFTWARE OR THE USE OR OTHER DEALINGS IN
 * THE SOFTWARE.
 */

package org.jenkinsci.plugins.workflow.cps;

import com.cloudbees.groovy.cps.Continuable;
import com.cloudbees.groovy.cps.Outcome;
import com.google.common.util.concurrent.FutureCallback;
import groovy.lang.Closure;
import groovy.lang.GString;
import groovy.lang.GroovyObject;
import groovy.lang.GroovyObjectSupport;
import hudson.model.TaskListener;
import org.jenkinsci.plugins.workflow.cps.nodes.StepAtomNode;
import org.jenkinsci.plugins.workflow.cps.nodes.StepEndNode;
import org.jenkinsci.plugins.workflow.cps.nodes.StepStartNode;
import org.jenkinsci.plugins.workflow.cps.persistence.PersistIn;
import org.jenkinsci.plugins.workflow.cps.steps.ParallelStep;
import org.jenkinsci.plugins.workflow.flow.FlowExecutionOwner;
import org.jenkinsci.plugins.workflow.graph.FlowNode;
import org.jenkinsci.plugins.workflow.steps.MissingContextVariableException;
import org.jenkinsci.plugins.workflow.steps.Step;
import org.jenkinsci.plugins.workflow.steps.StepDescriptor;
import org.jenkinsci.plugins.workflow.steps.StepExecution;

import java.io.IOException;
import java.io.PrintStream;
import java.io.Serializable;
import java.lang.annotation.Annotation;
import java.util.Arrays;
import java.util.Collections;
import java.util.LinkedHashMap;
import java.util.List;
import java.util.Map;
import java.util.TreeMap;
import net.sf.json.JSONObject;

import static org.jenkinsci.plugins.workflow.cps.ThreadTaskResult.*;
import static org.jenkinsci.plugins.workflow.cps.persistence.PersistenceContext.*;
import org.jenkinsci.plugins.workflow.steps.AbstractStepDescriptorImpl;

/**
 * Scaffolding to experiment with the call into {@link Step}.
 *
 * @author Kohsuke Kawaguchi
 */
@PersistIn(PROGRAM)
public class DSL extends GroovyObjectSupport implements Serializable {
    private final FlowExecutionOwner handle;
    private transient CpsFlowExecution exec;
    private transient Map<String,StepDescriptor> functions;

    public DSL(FlowExecutionOwner handle) {
        this.handle = handle;
    }

    protected Object readResolve() throws IOException {
        return this;
    }

    /**
     * Executes the {@link Step} implementation specified by the name argument.
     *
     * @return
     *      If the step completes execution synchronously, the result will be
     *      returned. Otherwise this method {@linkplain Continuable#suspend(Object) suspends}.
     */
    @Override
    @CpsVmThreadOnly
    public Object invokeMethod(String name, Object args) {
        try {
            if (exec==null)
                exec = (CpsFlowExecution) handle.get();
        } catch (IOException e) {
            throw new Error(e); // TODO
        }

        if (functions == null) {
            functions = new TreeMap<String,StepDescriptor>();
            for (StepDescriptor d : StepDescriptor.all()) {
                functions.put(d.getFunctionName(), d);
            }
        }
        final StepDescriptor d = functions.get(name);
        if (d == null) {
            throw new NoSuchMethodError("No such DSL method " + name + " found among " + functions.keySet());
        }

        final NamedArgsAndClosure ps = parseArgs(d,args);

        CpsThread thread = CpsThread.current();

        FlowNode an;

        // TODO: generalize the notion of Step taking over the FlowNode creation.
        // see https://trello.com/c/v6Pbwqxj/13-allowing-steps-to-build-flownodes
        boolean hack = d instanceof ParallelStep.DescriptorImpl;

        if (ps.body == null && !hack) {
            an = new StepAtomNode(exec, d, thread.head.get());
            // TODO: use CPS call stack to obtain the current call site source location. See JENKINS-23013
            thread.head.setNewHead(an);
        } else {
            an = new StepStartNode(exec, d, thread.head.get());
            thread.head.setNewHead(an);
        }

        final CpsStepContext context = new CpsStepContext(d,thread,handle,an,ps.body);
        Step s;
        boolean sync;
        try {
<<<<<<< HEAD
            JSONObject o = new JSONObject();
            o.putAll(ps.namedArgs);
            s = d.newInstance(o);
=======
            d.checkContextAvailability(context);
            s = d.newInstance(ps.namedArgs);
>>>>>>> e3ac76f0
            StepExecution e = s.start(context);
            thread.setStep(e);
            sync = e.start();
        } catch (Exception e) {
            if (e instanceof MissingContextVariableException)
                reportMissingContextVariableException(context, (MissingContextVariableException)e);
            context.onFailure(e);
            s = null;
            sync = true;
        }

        if (sync) {
            assert context.bodyInvokers.isEmpty() : "If a step claims synchronous completion, it shouldn't invoke body";

            if (context.getOutcome()==null) {
                context.onFailure(new AssertionError("Step "+s+" claimed to have ended synchronously, but didn't set the result via StepContext.onSuccess/onFailure"));
            }

            thread.setStep(null);

            // if the execution has finished synchronously inside the start method
            // we just move on accordingly
            if (an instanceof StepStartNode) {
                // no body invoked, so EndNode follows StartNode immediately.
                thread.head.setNewHead(new StepEndNode(exec, (StepStartNode)an, an));
            }

            thread.head.markIfFail(context.getOutcome());

            return context.replay();
        } else {
            // if it's in progress, suspend it until we get invoked later.
            // when it resumes, the CPS caller behaves as if this method returned with the resume value
            Continuable.suspend(new ThreadTaskImpl(context));

            // the above method throws an exception to unwind the call stack, and
            // the control then goes back to CpsFlowExecution.runNextChunk
            // so the execution will never reach here.
            throw new AssertionError();
        }
    }

    /**
     * Reports a user-friendly error message for {@link MissingContextVariableException}.
     */
    private void reportMissingContextVariableException(CpsStepContext context, MissingContextVariableException e) {
        TaskListener tl;
        try {
            tl = context.get(TaskListener.class);
            if (tl==null)       return; // if we can't report an error, give up
        } catch (IOException _) {
            return;
        } catch (InterruptedException _) {
            return;
        }

        StringBuilder names = new StringBuilder();
        for (StepDescriptor p : e.getProviders()) {
            if (names.length()>0)   names.append(',');
            names.append(p.getFunctionName());
        }

        PrintStream logger = tl.getLogger();
        logger.println(e.getMessage());
        if (names.length()>0)
            logger.println("Perhaps you forgot to surround the code with a step that provides this, such as: "+names);
    }

    static class NamedArgsAndClosure {
        final Map<String,Object> namedArgs;
        final Closure body;

        private NamedArgsAndClosure(Map<?,?> namedArgs, Closure body) {
            this.namedArgs = new LinkedHashMap<String,Object>();
            this.body = body;

            for (Map.Entry<?,?> entry : namedArgs.entrySet()) {
                String k = entry.getKey().toString(); // coerces GString and more
                Object v = entry.getValue();
                // coerce GString, to save StepDescriptor.newInstance() from being made aware of that
                // this isn't the only type coercion that Groovy does, so this is not very kosher, but
                // doing a proper coercion like Groovy does require us to know the type that the receiver
                // expects.
                //
                // For the reference, Groovy does:
                //   ReflectionCache.getCachedClass(types[i]).coerceArgument(a)
                if (v instanceof GString) {
                    v = v.toString();
                }
                this.namedArgs.put(k, v);
            }
        }
    }

    /**
     * Given the Groovy style argument packing used in the sole object parameter of {@link GroovyObject#invokeMethod(String, Object)},
     * compute the named argument map and an optional closure that represents the body.
     *
     * <p>
     * Positional arguments are not allowed, unless it has a single argument, in which case
     * it is passed as an argument named "value", that is:
     *
     * <pre>
     * foo(x)  => foo(value:x)
     * </pre>
     *
     * <p>
     * This handling is designed after how Java defines literal syntax for {@link Annotation}.
     */
    static NamedArgsAndClosure parseArgs(StepDescriptor d, Object arg) {
        boolean expectsBlock = d.takesImplicitBlockArgument();

        if (arg instanceof Map)
            return new NamedArgsAndClosure((Map) arg, null);
        if (arg instanceof Closure && expectsBlock)
            return new NamedArgsAndClosure(Collections.<String,Object>emptyMap(),(Closure)arg);

        if (arg instanceof Object[]) {// this is how Groovy appears to pack argument list into one Object for invokeMethod
            List a = Arrays.asList((Object[])arg);
            if (a.size()==0)
                return new NamedArgsAndClosure(Collections.<String,Object>emptyMap(),null);

            Closure c=null;

            Object last = a.get(a.size()-1);
            if (last instanceof Closure && expectsBlock) {
                c = (Closure)last;
                a = a.subList(0,a.size()-1);
            }

            if (a.size()==1 && a.get(0) instanceof Map) {
                // this is how Groovy passes in Map
                return new NamedArgsAndClosure((Map)a.get(0),c);
            }

            switch (a.size()) {
            case 0:
                return new NamedArgsAndClosure(Collections.<String,Object>emptyMap(),c);
            case 1:
                return new NamedArgsAndClosure(Collections.singletonMap(AbstractStepDescriptorImpl.KEY_VALUE, a.get(0)), c);
            default:
                throw new IllegalArgumentException("Expected named arguments but got "+a);
            }
        }

        return new NamedArgsAndClosure(Collections.singletonMap(AbstractStepDescriptorImpl.KEY_VALUE, arg), null);
    }

    /**
     * If the step starts executing asynchronously, this task
     * executes at the safe point to switch {@link CpsStepContext} into the async mode.
     */
    private static class ThreadTaskImpl extends ThreadTask implements Serializable {
        private final CpsStepContext context;

        public ThreadTaskImpl(CpsStepContext context) {
            this.context = context;
        }

        @Override
        protected ThreadTaskResult eval(CpsThread cur) {
            invokeBody(cur);

            if (!context.switchToAsyncMode()) {
                // we have a result now, so just keep executing
                // TODO: if this fails with an exception, we need ability to resume by throwing an exception
                return resumeWith(context.getOutcome());
            } else {
                // beyond this point, StepContext can receive a result at any time and
                // that would result in a call to scheduleNextChunk(). So we the call to
                // switchToAsyncMode to happen inside 'synchronized(lock)', so that
                // the 'executing' variable gets set to null before the scheduleNextChunk call starts going.

                return suspendWith(new Outcome(context,null));
            }
        }

        private void invokeBody(CpsThread cur) {
            // prepare enough heads for all the bodies
            // the first one can reuse the current thread, but other ones need to create new heads
            // we want to do this first before starting body so that the order of heads preserve
            // natural ordering.
            FlowHead[] heads = new FlowHead[context.bodyInvokers.size()];
            for (int i = 0; i < heads.length; i++) {
                heads[i] = i==0 ? cur.head : cur.head.fork();
            }

            int idx=0;
            for (BodyInvoker b : context.bodyInvokers) {
                // don't collect the first head, which is what we borrowed from our parent.
                FlowHead h = heads[idx];
                if (idx>0)
                    b.bodyExecution.prependCallback(new HeadCollector(context, h));
                b.start(cur, h);
                idx++;
            }

            context.bodyInvokers.clear();
        }

        /**
         * When a new {@link CpsThread} that runs the body completes, record
         * its new head.
         */
        private static class HeadCollector implements FutureCallback, Serializable {
            private final CpsStepContext context;
            private final FlowHead head;

            public HeadCollector(CpsStepContext context, FlowHead head) {
                this.context = context;
                this.head = head;
            }

            private void onEnd() {
                head.getExecution().removeHead(head);
                context.bodyInvHeads.put(head.getId(),head.get().getId());
            }

            @Override
            public void onSuccess(Object result) {
                onEnd();
            }

            @Override
            public void onFailure(Throwable t) {
                onEnd();
            }
        }


        private static final long serialVersionUID = 1L;
    }

    private static final long serialVersionUID = 1L;
}<|MERGE_RESOLUTION|>--- conflicted
+++ resolved
@@ -130,14 +130,10 @@
         Step s;
         boolean sync;
         try {
-<<<<<<< HEAD
+            d.checkContextAvailability(context);
             JSONObject o = new JSONObject();
             o.putAll(ps.namedArgs);
             s = d.newInstance(o);
-=======
-            d.checkContextAvailability(context);
-            s = d.newInstance(ps.namedArgs);
->>>>>>> e3ac76f0
             StepExecution e = s.start(context);
             thread.setStep(e);
             sync = e.start();
