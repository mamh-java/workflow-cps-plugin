--- conflicted
+++ resolved
@@ -33,7 +33,6 @@
                 var ace = acePack.ace;
                 var editor = this.editor;
                 
-<<<<<<< HEAD
                 // Attach the ACE editor instance to the element. Useful for testing.
                 var $wfEditor = $('#' + editorId);
                 $wfEditor.get(0).aceEditor = editor;
@@ -65,71 +64,27 @@
                         editor.session.clearAnnotations();
                         var url = textarea.attr("checkUrl") + 'Compile';
     
-                        $.ajax({
-                            url: url,
-                            data: {
+                        new Ajax.Request(url, { // jshint ignore:line
+                            method: textarea.attr('checkMethod') || 'POST',
+                            parameters: {
                                 value: editor.getValue()
                             },
-                            method: textarea.attr('checkMethod') || 'POST',
-                            success: function(data) {
+                            onSuccess : function(data) {
+                                var json = data.responseJSON;
                                 var annotations = [];
-                                if (data.status && data.status === 'success') {
+                                if (json.status && json.status === 'success') {
                                     // Fire script approval check - only if the script is syntactically correct
                                     textarea.trigger('change');
                                     return;
                                 } else {
                                     // Syntax errors
-                                    $.each(data, function(i, value) {
+                                    $.each(json, function(i, value) {
                                         annotations.push({
                                             row: value.line - 1,
                                             column: value.column,
                                             text: value.message,
                                             type: 'error'
                                         });
-=======
-                editor.$blockScrolling = Infinity;
-                editor.session.setMode("ace/mode/groovy");
-                editor.setTheme("ace/theme/tomorrow");
-                editor.setAutoScrollEditorIntoView(true);
-                editor.setOption("minLines", 20);
-                // enable autocompletion and snippets
-                editor.setOptions({
-                    enableBasicAutocompletion: true,
-                    enableSnippets: true,
-                    enableLiveAutocompletion: false
-                });
-
-                editor.setValue(textarea.val(), 1);
-                editor.getSession().on('change', function() {
-                    textarea.val(editor.getValue());
-                    showSamplesWidget();
-                });
-
-                editor.on('blur', function() {
-                    editor.session.clearAnnotations();
-                    var url = textarea.attr("checkUrl") + 'Compile';
-
-                    new Ajax.Request(url, { // jshint ignore:line
-                        method: textarea.attr('checkMethod') || 'POST',
-                        parameters: {
-                            value: editor.getValue()
-                        },
-                        onSuccess : function(data) {
-                            var json = data.responseJSON;
-                            var annotations = [];
-                            if (json.status && json.status === 'success') {
-                                // Fire script approval check - only if the script is syntactically correct
-                                textarea.trigger('change');
-                                return;
-                            } else {
-                                // Syntax errors
-                                $.each(json, function(i, value) {
-                                    annotations.push({
-                                        row: value.line - 1,
-                                        column: value.column,
-                                        text: value.message,
-                                        type: 'error'
->>>>>>> 5c34a41f
                                     });
                                 }
                                 editor.getSession().setAnnotations(annotations);
