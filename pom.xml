--- conflicted
+++ resolved
@@ -68,17 +68,10 @@
         <java.level>8</java.level>
         <no-test-jar>false</no-test-jar>
         <git-plugin.version>3.1.0</git-plugin.version>
-<<<<<<< HEAD
-        <workflow-support-plugin.version>2.21-rc630.d5d1f46255b6</workflow-support-plugin.version> <!-- TODO https://github.com/jenkinsci/workflow-support-plugin/pull/15 -->
-        <scm-api-plugin.version>2.2.6</scm-api-plugin.version>
-        <groovy-cps.version>1.24</groovy-cps.version>
-        <structs-plugin.version>1.16-rc255.d20c4d2367b4</structs-plugin.version> <!-- TODO https://github.com/jenkinsci/structs-plugin/pull/41 -->
-=======
         <workflow-support-plugin.version>2.21-beta-1</workflow-support-plugin.version>
         <scm-api-plugin.version>2.2.6</scm-api-plugin.version>
         <groovy-cps.version>1.24</groovy-cps.version>
         <structs-plugin.version>1.16</structs-plugin.version>
->>>>>>> 2d08aa35
     </properties>
     <dependencies>
         <dependency>
@@ -89,11 +82,7 @@
         <dependency>
             <groupId>org.jenkins-ci.plugins.workflow</groupId>
             <artifactId>workflow-api</artifactId>
-<<<<<<< HEAD
-            <version>2.30-rc826.999cef3e08fd</version> <!-- TODO https://github.com/jenkinsci/workflow-api-plugin/pull/17 -->
-=======
             <version>2.30-beta-1</version>
->>>>>>> 2d08aa35
         </dependency>
         <dependency>
             <groupId>org.jenkins-ci.plugins.workflow</groupId>
@@ -154,7 +143,7 @@
         <dependency>
             <groupId>org.jenkins-ci.plugins.workflow</groupId>
             <artifactId>workflow-job</artifactId>
-            <version>2.26-rc848.9e07b6336b19</version> <!-- TODO https://github.com/jenkinsci/workflow-job-plugin/pull/27 -->
+            <version>2.26-beta-1</version>
             <scope>test</scope>
         </dependency>
         <dependency>
