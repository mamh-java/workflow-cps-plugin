--- conflicted
+++ resolved
@@ -41,11 +41,7 @@
     <properties>
         <changelist>999999-SNAPSHOT</changelist>
         <gitHubRepo>jenkinsci/${project.artifactId}-plugin</gitHubRepo>
-<<<<<<< HEAD
         <jenkins.version>2.463-SNAPSHOT</jenkins.version>
-=======
-        <jenkins.version>2.426.3</jenkins.version>
->>>>>>> 567e2a1f
         <groovy.version>2.4.21</groovy.version> <!-- TODO: Add org.codehaus.groovy:groovy and org.codehaus.groovy:groovy:sources to Jenkins core BOM so this can be deleted? (currently it only specifies groovy-all) -->
     </properties>
     <modules>
